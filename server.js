--- conflicted
+++ resolved
@@ -290,8 +290,6 @@
     }
 };
 
-<<<<<<< HEAD
-=======
 module.exports.stopServer = function(callback) {
     if (!server) return callback(new Error('cannot stop an undefined server'));
     server.close(function(err) {
@@ -300,7 +298,6 @@
     });
 };
 
->>>>>>> ad9035e0
 module.exports.insertDevUser = function(callback) {
     // add dev user as Administrator
     var sql
