--- conflicted
+++ resolved
@@ -13,7 +13,6 @@
     missing_src_qids TEXT;
     mismatched_uuid_qids TEXT;
 BEGIN
-<<<<<<< HEAD
     -- The sync algorithm used here is described in the preprint
     -- "Preserving identity during opportunistic unidirectional
     -- synchronization via two-fold identifiers".
@@ -47,99 +46,6 @@
             AND (src.uuid = dest.uuid
                  OR ((src.uuid IS NULL OR dest.uuid IS NULL)
                      AND src.qid = dest.qid AND dest.deleted_at IS NULL)))
-=======
-    WITH new_questions AS (
-        INSERT INTO questions (
-            uuid,
-            qid,
-            directory,
-            type,
-            title,
-            options,
-            client_files,
-            partial_credit,
-            course_id,
-            grading_method,
-            single_variant,
-            deleted_at,
-            template_directory,
-            topic_id,
-            external_grading_enabled,
-            external_grading_image,
-            external_grading_files,
-            external_grading_entrypoint,
-            external_grading_timeout,
-            external_grading_enable_networking,
-            dependencies,
-            workspace_image,
-            workspace_port,
-            workspace_args,
-            workspace_home,
-            workspace_graded_files,
-            workspace_sync_ignore,
-            workspace_url_rewrite
-        ) SELECT
-            (question->>'uuid')::uuid,
-            question->>'qid',
-            question->>'qid',
-            (question->>'type')::enum_question_type,
-            question->>'title',
-            (question->'options')::JSONB,
-            jsonb_array_to_text_array(question->'client_files'),
-            (question->>'partial_credit')::boolean,
-            new_course_id,
-            (question->>'grading_method')::enum_grading_method,
-            (question->>'single_variant')::boolean,
-            NULL::timestamp with time zone,
-            question->>'template_directory',
-            COALESCE((SELECT id FROM topics WHERE name = question->>'topic' AND course_id = new_course_id), NULL),
-            (question->>'external_grading_enabled')::boolean,
-            question->>'external_grading_image',
-            jsonb_array_to_text_array(question->'external_grading_files'),
-            question->>'external_grading_entrypoint',
-            (question->>'external_grading_timeout')::integer,
-            (question->>'external_grading_enable_networking')::boolean,
-            (question->>'dependencies')::jsonb,
-            question->>'workspace_image',
-            (question->>'workspace_port')::integer,
-            question->>'workspace_args',
-            question->>'workspace_home',
-            jsonb_array_to_text_array(question->'workspace_graded_files'),
-            jsonb_array_to_text_array(question->'workspace_sync_ignore'),
-            (question->>'workspace_url_rewrite')::boolean
-        FROM JSONB_ARRAY_ELEMENTS(sync_questions.new_questions) AS question
-        ON CONFLICT (course_id, uuid) DO UPDATE
-        SET
-            qid = EXCLUDED.qid,
-            directory = EXCLUDED.directory,
-            type = EXCLUDED.type,
-            title = EXCLUDED.title,
-            options = EXCLUDED.options,
-            client_files = EXCLUDED.client_files,
-            partial_credit = EXCLUDED.partial_credit,
-            grading_method = EXCLUDED.grading_method,
-            single_variant = EXCLUDED.single_variant,
-            template_directory = EXCLUDED.template_directory,
-            topic_id = EXCLUDED.topic_id,
-            deleted_at = EXCLUDED.deleted_at,
-            external_grading_enabled = EXCLUDED.external_grading_enabled,
-            external_grading_image = EXCLUDED.external_grading_image,
-            external_grading_files = EXCLUDED.external_grading_files,
-            external_grading_entrypoint = EXCLUDED.external_grading_entrypoint,
-            external_grading_timeout = EXCLUDED.external_grading_timeout,
-            external_grading_enable_networking = EXCLUDED.external_grading_enable_networking,
-            dependencies = EXCLUDED.dependencies,
-            workspace_image = EXCLUDED.workspace_image,
-            workspace_port = EXCLUDED.workspace_port,
-            workspace_args = EXCLUDED.workspace_args,
-            workspace_home = EXCLUDED.workspace_home,
-            workspace_graded_files = EXCLUDED.workspace_graded_files,
-            workspace_sync_ignore = EXCLUDED.workspace_sync_ignore,
-            workspace_url_rewrite = EXCLUDED.workspace_url_rewrite
-        WHERE
-            questions.course_id = new_course_id
-        RETURNING id, qid
->>>>>>> 86db595e
     ),
     deactivate_unmatched_dest_rows AS (
         UPDATE questions AS dest
@@ -220,7 +126,10 @@
         workspace_image = src.data->>'workspace_image',
         workspace_port = (src.data->>'workspace_port')::integer,
         workspace_args = src.data->>'workspace_args',
+        workspace_home = src.data->>'workspace_home',
         workspace_graded_files = jsonb_array_to_text_array(src.data->'workspace_graded_files'),
+        workspace_sync_ignore = jsonb_array_to_text_array(src.data->'workspace_sync_ignore'),
+        workspace_url_rewrite = (src.data->>'workspace_url_rewrite')::boolean,
         sync_errors = NULL,
         sync_warnings = src.warnings
     FROM
