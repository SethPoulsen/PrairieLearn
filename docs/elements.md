--- conflicted
+++ resolved
@@ -49,13 +49,7 @@
   code form for supported programming languages.
 - [`pl-matrix-latex`](#pl-matrix-latex-element): Displays matrices using
   appropriate LaTeX commands for use in a mathematical expression.
-<<<<<<< HEAD
-- [`pl-prairiedraw-figure`](#pl-prairiedraw-figure-element): Show a PrairieDraw
-  figure.
-- [`pl-python-variable`](#pl-python-variable-element): Display formatted output of Python
-=======
 - [`pl-python-variable`](#pl-python-variable-element): Display formatted output of Python 
->>>>>>> ad555109
   variables and pandas data frames.
 - [`pl-graph`](#pl-graph-element): Displays graphs, either using GraphViz DOT notation
   or with an adjacency matrix.
