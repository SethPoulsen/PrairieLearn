const fs = require('fs-extra');
const tmp = require('tmp-promise');
const path = require('path');
const sqldb = require('@prairielearn/prairielib/sql-db');
const stringify = require('json-stable-stringify');
const { assert } = require('chai');

const syncFromDisk = require('../../sync/syncFromDisk');

/**
 * @typedef {Object} CourseOptions
 * @property {boolean} useNewQuestionRenderer
 */

/**
 * @typedef {Object} Tag
 * @property {string} name
 * @property {string} color
 * @property {string} description
 */

/**
 * @typedef {Object} Topic
 * @property {string} name
 * @property {string} color
 * @property {string} description
 */

/**
 * @typedef {Object} AssessmentSet
 * @property {string} abbreviation
 * @property {string} name
 * @property {string} heading
 * @property {string} color
 */

/** 
 * @typedef {Object} Course
 * @property {string} uuid
 * @property {string} name
 * @property {string} title
 * @property {string} timezone
 * @property {boolean} exampleCourse
 * @property {CourseOptions} options
 * @property {Tag[]} tags
 * @property {Topic[]} topics
 * @property {AssessmentSet[]} assessmentSets
 */

/** @typedef {"Student" | "TA" | "Instructor" | "Superuser"} UserRole */

/**
 * @typedef {Object} CourseInstanceAllowAccess
 * @property {UserRule=} role
 * @property {string[]=} uids
 * @property {string=} startDate
 * @property {string=} endDate
 * @property {string=} institution
 */

/**
 * @typedef {Object} CourseInstance
 * @property {string} uuid
 * @property {string} longName
 * @property {number} [number]
 * @property {string} [timezone]
 * @property {{ [uid: string]: "Student" | "TA" | "Instructor"}} [userRoles]
 * @property {CourseInstanceAllowAccess[]} [allowAccess]
 */

/**
 * @typedef {Object} SEBConfig
 * @property {string} password
 * @property {string} quitPassword
 * @property {string[]} allowPrograms
 */

/**
 * @typedef {Object} AssessmentAllowAccess
 * @property {"Public" | "Exam" | "SEB"} mode
 * @property {string} examUuid
 * @property {"Student" | "TA" | "Instructor"} role
 * @property {string[]} uids
 * @property {number} credit
 * @property {string} startDate
 * @property {string} endDate
 * @property {number} timeLimitMin
 * @property {string} password
 * @property {SEBConfig} SEBConfig
 */

 /**
  * @typedef {Object} QuestionAlternative
  * @property {number | number[]} points
  * @property {numer | number[]} maxPoints
  * @property {string} id
  * @property {boolean} forceMaxPoints
  * @property {number} triesPerVariant
  */

/**
 * @typedef {Object} ZoneQuestion
 * @property {number | number[]} points
 * @property {number | []} maxPoints
 * @property {string} id
 * @property {boolean} forceMaxPoints
 * @property {QuestionAlternative[]} alternatives
 * @property {number} numberChoose
 * @property {number} triesPerVariant
 */

/**
 * @typedef {Object} Zone
 * @property {string} title
 * @property {number} maxPoints
 * @property {number} maxChoose
 * @property {number} bestQuestions
 * @property {ZoneQuestion[]} questions
 */

/**
 * @typedef {Object} Assessment
 * @property {string} uuid
 * @property {"Homework" | "Exam"} type
 * @property {string} title
 * @property {string} set
 * @property {string} number
 * @property {boolean} allowIssueReporting
 * @property {boolean} allowRealTimeGrading
 * @property {boolean} requireHonorCode
 * @property {boolean} multipleInstance
 * @property {boolean} shuffleQuestions
 * @property {AssessmentAllowAccess[]} allowAccess
 * @property {string} text
 * @property {number} maxPoints
 * @property {boolean} autoClose
 * @property {Zone[]} zones
 * @property {boolean} constantQuestionValue
 */

/**
 * @typedef {Object} QuestionExternalGradingOptions
 * @property {boolean=} enabled
 * @property {string} image
 * @property {string} entrypoint
 * @property {string[]=} serverFilesCourse
 * @property {number=} timeout
 * @property {boolean=} enableNetworking
 */

/**
 * @typedef {Object} QuestionWorkspaceOptions
 * @property {string} image
 * @property {number} port
 * @property {string} home
 * @property {string} args
 * @property {string[]} gradedFiles
 * @property {string[]} syncIgnore
 * @property {string} urlRewrite
 */

 /**
  * @typedef {Object} Question
  * @property {string} uuid
  * @property {"Calculation" | "ShortAnswer" | "MultipleChoice" | "Checkbox" | "File" | "MultipleTrueFalse" | "v3"} type
  * @property {string} title
  * @property {string} topic
  * @property {string[]} [tags]
  * @property {string[]} [clientFiles]
  * @property {string[]} [clientTemplates]
  * @property {string} [template]
  * @property {"Internal" | "External" | "Manual"} [gradingMethod]
  * @property {boolean} [singleVariant]
  * @property {boolean} [partialCredit]
  * @property {Object} [options]
  * @property {QuestionExternalGradingOptions} [externalGradingOptions]
  * @property {QuestionWorkspaceOptions} [workspaceOptions]
  */

/** @typedef {{ assessments: { [id: string]: Assessment }, courseInstance: CourseInstance }} CourseInstanceData */
/** @typedef {{ course: Course, questions: { [id: string]: Question }, courseInstances: { [id: string]: CourseInstanceData } }} CourseData */

/**
 * Accepts a CourseData object and creates a PrairieLearn course directory
 * structure from it. Returns the path to the newly-created directory.
 * 
 * @param {CourseData} courseData - The course data to write to disk
 * @returns {Promise<string>} - The path to the directory containing the course data
 */
module.exports.writeCourseToTempDirectory = async function(courseData) {
  const { path: coursePath } = await tmp.dir({ unsafeCleanup: true });
  await this.writeCourseToDirectory(courseData, coursePath);
  return coursePath;
};

/**
 * Accepts a CourseData object and writes it as a PrairieLearn course
 * into the given directory. Removes any existing content from the
 * directory.
 * 
 * @param {CourseData} courseData - The course data to write to disk
 * @param {string} coursePath - The path to the directory to write to
 */
module.exports.writeCourseToDirectory = async function(courseData, coursePath) {
  await fs.emptyDir(coursePath);

  // courseInfo.json
  const courseInfoPath = path.join(coursePath, 'infoCourse.json');
  await fs.writeJSON(courseInfoPath, courseData.course);

  // Write all questions
  const questionsPath = path.join(coursePath, 'questions');
  await fs.ensureDir(questionsPath);
  for (const qid of Object.keys(courseData.questions)) {
    // Handle nested questions - split on '/' and use components to construct
    // the nested directory structure.
    const questionPath = path.join(questionsPath, ...qid.split('/'));
    await fs.ensureDir(questionPath);
    const questionInfoPath = path.join(questionPath, 'info.json');
    await fs.writeJSON(questionInfoPath, courseData.questions[qid]);
  }

  // Write all course instances
  const courseInstancesPath = path.join(coursePath, 'courseInstances');
  await fs.ensureDir(courseInstancesPath);
  for (const shortName of Object.keys(courseData.courseInstances)) {
    const courseInstance = courseData.courseInstances[shortName];
    // Handle nested course instances - split on '/' and use components to construct
    // the nested directory structure.
    const courseInstancePath = path.join(courseInstancesPath, ...shortName.split('/'));
    await fs.ensureDir(courseInstancePath);
    const courseInstanceInfoPath = path.join(courseInstancePath, 'infoCourseInstance.json');
    await fs.writeJSON(courseInstanceInfoPath, courseInstance.courseInstance);

    // Write all assessments for this course instance
    const assessmentsPath = path.join(courseInstancePath, 'assessments');
    await fs.ensureDir(assessmentsPath);
    for (const assessmentName of Object.keys(courseInstance.assessments)) {
      // Handle nested assessments - split on '/' and use components to construct
      // the nested directory structure.
      const assessmentPath = path.join(assessmentsPath, ...assessmentName.split('/'));
      await fs.ensureDir(assessmentPath);
      const assessmentInfoPath = path.join(assessmentPath, 'infoAssessment.json');
      await fs.writeJSON(assessmentInfoPath, courseInstance.assessments[assessmentName]);
    }
  }
};

module.exports.QUESTION_ID = 'test';
module.exports.ALTERNATIVE_QUESTION_ID = 'test2';
module.exports.COURSE_INSTANCE_ID = 'Fa19';

/** @type {Course} */
const course = {
  uuid: '5d14d80e-b0b8-494e-afed-f5a47497f5cb',
  name: 'TEST 101',
  title: 'Test Course',
  assessmentSets: [{
    name: 'TEST',
    abbreviation: 'Test',
    heading: 'Testing set',
    color: 'red1',
  }, {
    name: 'ANOTHER TEST',
    abbreviation: 'Another Test',
    heading: 'Another testing set',
    color: 'red2',
  }, {
    name: 'PRIVATE SET',
    abbreviation: 'Private',
    heading: 'Used by the default assessment, do not use in your own tests',
    color: 'red2',
  }],
  topics: [{
    name: 'Test',
    color: 'gray1',
    description: 'A test topic',
  }, {
    name: 'Another test',
    color: 'gray2',
    description: 'Another test topic',
  }],
  tags: [{
    name: 'test',
    color: 'blue1',
    description: 'A test tag',
  }, {
    name: 'another test',
    color: 'blue2',
    description: 'Another test tag',
  }],
};

/** @type {{ [id: string]: Question }} */
const questions = {
  private: {
    uuid: 'aff9236d-4f40-41fb-8c34-f97aed016535',
    title: 'Test question',
    topic: 'Test',
    secondaryTopics: [],
    tags: ['test'],
    type: 'v3',
  },
  [module.exports.QUESTION_ID]: {
    uuid: 'f4ff2429-926e-4358-9e1f-d2f377e2036a',
    title: 'Test question',
    topic: 'Test',
    secondaryTopics: [],
    tags: ['test'],
    type: 'v3',
  },
  [module.exports.ALTERNATIVE_QUESTION_ID]: {
    uuid: '697a6188-8215-4806-92a1-592987342b9e',
    title: 'Another test question',
    topic: 'Test',
    secondaryTopics: [],
    tags: ['test'],
    type: 'Calculation',
  },
<<<<<<< HEAD
=======
  [module.exports.WORKSPACE_QUESTION_ID]: {
    uuid: '894927f7-19b3-451d-8ad1-75974ad2ffb7',
    title: 'Workspace test question',
    topic: 'Workspace',
    secondaryTopics: [],
    tags: ['workspace'],
    type: 'v3',
    workspaceOptions: {
      image: 'prairielearn/workspace-vscode',
      port: 8080,
      home: '/home/coder',
      args: '--auth none',
      gradedFiles: [
        'animal.h',
        'animal.c',
      ],
      syncIgnore: [
        '.local/share/code-server/',
      ],
    },
  },
>>>>>>> 86db595e
};

/** @type {{ [id: string]: CourseInstanceData }} */
const courseInstances = {
  [module.exports.COURSE_INSTANCE_ID]: {
    assessments: {
      test: {
        uuid: '73432669-2663-444e-ade5-43f689a50dea',
        title: 'Test assessment',
        type: 'Exam',
        set: 'PRIVATE SET',
        number: '100',
        allowAccess: [{
          mode: 'Exam',
          role: 'Student',
        }],
        zones: [{
          title: 'zone 1',
          questions: [{
            points: 10,
            alternatives: [{ id: 'private' }],
          }],
        }],
      },
    },
    courseInstance: {
      uuid: 'a17b1abd-eaf6-45dc-99bc-9890a7fb345e',
      longName: 'Testing instance',
      allowAccess: [{
        startDate: '2019-01-14T00:00:00',
        endDate: '2019-05-15T00:00:00',
      }],
      userRoles: {
        'user1@illinois.edu': 'Instructor',
        'user2@illinois.edu': 'TA',
      },
    },
  },
};

/**
 * @returns {CourseData} - The base course data for syncing testing
 */
module.exports.getCourseData = function() {
  // Round-trip through JSON.stringify to ensure that mutations to nested
  // objects aren't reflected in the original objects.
  const courseData = {
    course,
    questions,
    courseInstances,
  };
  return JSON.parse(JSON.stringify(courseData));
};

module.exports.getFakeLogger = function() {
  return {
    verbose: () => {},
    debug: () => {},
    info: () => {},
    warn: () => {},
  };
};

/**
 * Async wrapper for syncing course data from a directory. Also stubs out the
 * logger interface.
 */
module.exports.syncCourseData = function(courseDir) {
  const logger = this.getFakeLogger();
  return new Promise((resolve, reject) => {
    syncFromDisk.syncOrCreateDiskToSql(courseDir, logger, (err) => {
      if (err) {
        reject(err);
      } else {
        resolve();
      }
    });
  });
};

module.exports.createAndSyncCourseData = async function() {
  const courseData = this.getCourseData();
  const courseDir = await module.exports.writeCourseToTempDirectory(courseData);
  await module.exports.syncCourseData(courseDir);

  return {
    courseData,
    courseDir,
  };
};

/**
 * Writes the given course data to a new temporary directory and returns the
 * path to the directory.
 * 
 * @param {CourseData} courseData - The course data to write and sync
 * @returns {Promise<string>} the path to the new temp directory
 */
module.exports.writeAndSyncCourseData = async function(courseData) {
  const courseDir = await this.writeCourseToTempDirectory(courseData);
  await this.syncCourseData(courseDir);
  return courseDir;
};

/**
 * Overwrites the course data in the given directory and 
 * 
 * @param {CourseData} courseData - The course data write and sync
 * @param {string} courseDir - The path to write the course data to
 */
module.exports.overwriteAndSyncCourseData = async function(courseData, courseDir) {
  await this.writeCourseToDirectory(courseData, courseDir);
  await this.syncCourseData(courseDir);
};

module.exports.dumpTable = async function(tableName) {
  const res = await sqldb.queryAsync(`SELECT * FROM ${tableName};`, {});
  return res.rows;
};

module.exports.captureDatabaseSnapshot = async function() {
  return {
    courseInstances: await module.exports.dumpTable('course_instances'),
    assessments: await module.exports.dumpTable('assessments'),
    assessmentSets: await module.exports.dumpTable('assessment_sets'),
    topics: await module.exports.dumpTable('topics'),
    tags: await module.exports.dumpTable('tags'),
    courseInstanceAccesRules: await module.exports.dumpTable('course_instance_access_rules'),
    assessmentAccessRules: await module.exports.dumpTable('assessment_access_rules'),
    zones: await module.exports.dumpTable('zones'),
    alternativeGroups: await module.exports.dumpTable('alternative_groups'),
    assessmentQuestions: await module.exports.dumpTable('assessment_questions'),
    questions: await module.exports.dumpTable('questions'),
    questionTags: await module.exports.dumpTable('question_tags'),
    users: await module.exports.dumpTable('users'),
    enrollments: await module.exports.dumpTable('enrollments'),
  };
};

/**
 * Computes setA U setB.
 * 
 * @template T
 * @param {Set.<T>} setA 
 * @param {Set.<T>}setB 
 * @returns {Set.<T>} The union of setA and setB
 */
function setUnion(setA, setB) {
  return new Set([...setA, ...setB]);
}

/**
 * Checks if two sets contain the same elements.
 * 
 * @param {Set.<any>} setA
 * @param {Set.<any>} setB 
 * @returns {boolean} whether or not the sets contain the same elements.
 */
function checkSetsSame(setA, setB) {
  const union = setUnion(setA, setB);
  return setA.size === setB.size && union.size === setA.size;
}

/**
 * Asserts that two snapshots match each other. Two snapshots are defined as
 * matching if they both contain the same keys and if for each key, the array
 * of values contains the same elements. Elements may be in different orders.
 * Optionally, a subset of the keys in the snapshot can be ignored.
 * 
 * @param {{ [key: string]: any[] }} snapshotA - The first snapshot
 * @param {{ [key: string]: any[] }} snapshotB - The second snapshot
 * @param {string[]} [ignoreKeys=[]] An optional list of keys to ignore
 */
module.exports.assertSnapshotsMatch = function(snapshotA, snapshotB, ignoredKeys = []) {
  // Sanity check - make sure both snapshots have the same keys
  assert(checkSetsSame(new Set(Object.keys(snapshotA)), new Set(Object.keys(snapshotB))), 'snapshots contained different keys');
  for (const key of Object.keys(snapshotA)) {
    if (ignoredKeys.indexOf(key) !== -1) continue;
    // Build a set of deterministically-stringified rows for each snapshot
    const setA = new Set(snapshotA[key].map(s => stringify(s)));
    const setB = new Set(snapshotB[key].map(s => stringify(s)));
    assert(checkSetsSame(setA, setB), `Snapshot of ${key} did not match`);
  }
};

/**
 * Asserts that `snapshotA` is a subset of `snapshotB` using the same algorithm
 * from `assertSnapshotsMatch`.
 *
 * @param {{ [key: string]: any[] }} snapshotA - The first snapshot
 * @param {{ [key: string]: any[] }} snapshotB - The second snapshot
 * @param {string[]} [ignoreKeys=[]] An optional list of keys to ignore
 */
module.exports.assertSnapshotSubset = function(snapshotA, snapshotB, ignoredKeys = []) {
  // Sanity check - make sure both snapshots have the same keys
  assert(checkSetsSame(new Set(Object.keys(snapshotA)), new Set(Object.keys(snapshotB))), 'snapshots contained different keys');
  for (const key of Object.keys(snapshotA)) {
    if (ignoredKeys.indexOf(key) !== -1) continue;
    // Build a set of deterministically-stringified rows for each snapshot
    const setA = new Set(snapshotA[key].map(s => stringify(s)));
    const setB = new Set(snapshotB[key].map(s => stringify(s)));
    assert([...setA].every(entry => setB.has(entry)), `Snapshot of ${key} is not a subset`);
  }
};<|MERGE_RESOLUTION|>--- conflicted
+++ resolved
@@ -317,8 +317,6 @@
     tags: ['test'],
     type: 'Calculation',
   },
-<<<<<<< HEAD
-=======
   [module.exports.WORKSPACE_QUESTION_ID]: {
     uuid: '894927f7-19b3-451d-8ad1-75974ad2ffb7',
     title: 'Workspace test question',
@@ -340,7 +338,6 @@
       ],
     },
   },
->>>>>>> 86db595e
 };
 
 /** @type {{ [id: string]: CourseInstanceData }} */
