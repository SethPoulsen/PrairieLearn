--- conflicted
+++ resolved
@@ -20,17 +20,13 @@
 
 ## ChangeLog
 
-<<<<<<< HEAD
 * __1.2.0__ - 2015-08-23
+
+  * Add "Sync" feature to pull from a git repository.
 
   * Fix missing `template` field in `config.json` schema.
 
   * Improve error logging with more specific error information.
-=======
-* __1.2.0__ - XXXX-XX-XX
-
-  * Add "Sync" feature to pull from a git repository.
->>>>>>> 19df8bbd
 
 * __1.1.0__ - 2015-08-22
 
