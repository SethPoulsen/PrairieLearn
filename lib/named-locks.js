--- conflicted
+++ resolved
@@ -1,9 +1,5 @@
 const ERR = require('async-stacktrace');
-<<<<<<< HEAD
-const util = require('util');
-=======
 const async = require('async');
->>>>>>> ce19e056
 
 const sqldb = require('@prairielearn/prairielib/sql-db');
 const sqlLoader = require('@prairielearn/prairielib/sql-loader');
@@ -16,24 +12,6 @@
  * transaction objects.
  */
 
-<<<<<<< HEAD
-/**
- * Try to acquire a lock and either succeed if it's available or
- * return immediately if not. If a lock is acquired then it must
- * later be released by releaseLock().
- *
- * @param {string} name - The name of the lock to acquire.
- * @param {function} callback - A callback(err, lock) function. If lock is null then it was not acquired.
- */
-module.exports.tryLock = function(name, callback) {
-    _getLock(name, false, (err, lock) => {
-        if (ERR(err, callback)) return;
-        callback(null, lock);
-    });
-};
-
-module.exports.tryLockAsync = util.promisify(module.exports.tryLock);
-=======
 module.exports = {
     /**
      * Try to acquire a lock and either succeed if it's available or
@@ -68,104 +46,21 @@
             callback(null, lock);
         });
     },
->>>>>>> ce19e056
 
-/**
- * Wait until a lock can be successfully acquired.
- *
- * @param {string} name - The name of the lock to acquire.
- * @param {function} callback - A callback(err, lock) function.
- */
-module.exports.waitLock = function(name, callback) {
-    _getLock(name, true, (err, lock) => {
-        if (ERR(err, callback)) return;
-        if (lock == null) return callback(new Error('failed to acquire lock'));
-        callback(null, lock);
-    });
-};
+    /**
+     * Release a lock.
+     *
+     * @param {object} lock - The previously acquired lock.
+     * @param {function} callback - A callback(err) function.
+     */
+    releaseLock(lock, callback) {
+        if (lock == null) return callback(new Error('lock is null'));
+        sqldb.endTransaction(lock.client, lock.done, null, (err) => {
+            if (ERR(err, callback)) return;
+            callback(null);
+        });
+    },
 
-<<<<<<< HEAD
-module.exports.waitLockAsync = util.promisify(module.exports.waitLock);
-
-/**
- * Release a lock.
- *
- * @param {object} lock - The previously acquired lock.
- * @param {function} callback - A callback(err) function.
- */
-module.exports.releaseLock = function(lock, callback) {
-    if (lock == null) return callback(new Error('lock is null'));
-    sqldb.endTransaction(lock.client, lock.done, null, (err) => {
-        if (ERR(err, callback)) return;
-        callback(null);
-    });
-};
-
-module.exports.releaseLockAsync = util.promisify(module.exports.releaseLock);
-
-/**
- * Convenience function to do some unit of work with a lock. Automatically
- * releases the lock once `acquiredCallback` finishes executing. If the lock
- * could not be acquired, `failedCallback` is called with the error.
- */
-module.exports.doWithLockAsync = async function(name, acquiredCallback, failedCallback) {
-    let lock;
-    try {
-        lock = await this.tryLockAsync(name);
-    } catch (e) {
-        await failedCallback(e);
-        return;
-    }
-
-    let callbackErr;
-    try {
-        await acquiredCallback(lock);
-    } catch (e) {
-        callbackErr = e;
-    }
-
-    await this.releaseLockAsync(name);
-    if (callbackErr) {
-        throw callbackErr;
-    }
-};
-
-/**
- * Internal helper function to get a lock with optional
- * waiting.
- * 
- * @param {string} name - The name of the lock to acquire.
- * @param {boolean} wait - Whether to wait for the lock.
- * @param {function} callback - A callback(err, lock) function.
- */
-function _getLock(name, wait, callback) {
-    sqldb.query(sql.ensure_named_locks_table, {name}, (err, _result) => {
-        if (ERR(err, callback)) return;
-
-        const lock_sql = wait ? sql.lock_row_wait : sql.lock_row_nowait;
-        sqldb.query(sql.ensure_named_lock_row, {name}, (err, _result) => {
-            if (ERR(err, callback)) return;
-            sqldb.beginTransaction((err, client, done) => {
-                if (ERR(err, callback)) return;
-
-                sqldb.queryWithClient(client, lock_sql, {name}, (err, result) => {
-                    if (err) {
-                        // something went wrong, end the transaction
-                        sqldb.endTransaction(client, done, err, (endErr) => {
-                            if (ERR(endErr, callback)) return;
-                            callback(err);
-                        });
-                    } else {
-                        if (result.rowCount == 0) {
-                            // could not get the lock, end the transaction
-                            sqldb.endTransaction(client, done, null, (err) => {
-                                if (ERR(err, callback)) return;
-                                callback(null, null);
-                            });
-                        } else {
-                            // got the lock, make a lock object and return it
-                            const lock = {client, done};
-=======
     /**
      * Internal helper function to get a lock with optional
      * waiting. Do not call directly, but use tryLock() or waitLock()
@@ -212,12 +107,11 @@
                                 callback(err);
                             });
                         } else {
->>>>>>> ce19e056
                             callback(null, lock);
                         }
-                    }
+                    });
                 });
             });
         });
-    });
-}+    },
+};