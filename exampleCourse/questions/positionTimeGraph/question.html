--- conflicted
+++ resolved
@@ -44,11 +44,7 @@
 <p>4. <pl_question_panel>What is the average velocity of the object during the time interval from $t = 0\rm\ s$ to $t = 5\rm\ s$?
     <p>
   </pl_question_panel>
-<<<<<<< HEAD
-  $v_{\rm avg} = $ <pl_number_input answers_name="v_avg" true_answer="0.8" comparison="sigfig" digits="2" weight="1"/> $\rm\ m/s$
-=======
-  $v_{\rm avg} = $ <pl_number_input name="v_avg" correct_answer="0.8" comparison="sigfig" digits="2" weight="1"/> $\rm\ m/s$
->>>>>>> a75c44e2
+  $v_{\rm avg} = $ <pl_number_input answers_name="v_avg" correct_answer="0.8" comparison="sigfig" digits="2" weight="1"/> $\rm\ m/s$
 <pl_variable_score name="v_avg" />
 
 <pl_question_panel><hr></pl_question_panel>
