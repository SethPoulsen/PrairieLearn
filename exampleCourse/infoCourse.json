{
    "uuid": "fcc5282c-a752-4146-9bd6-ee19aac53fc5",
    "name": "XC 101",
    "title": "Example Course",
    "options": {
        "useNewQuestionRenderer": true
    },
    "assessmentSets": [],
    "topics": [
        {"name": "Algebra", "color": "red3", "description": "Basic algebra."},
        {"name": "Calculus", "color": "yellow3", "description": "Single and multiple variable calculus."},
        {"name": "Vectors", "color": "blue3", "description": "Vector algebra in 3D."},
        {"name": "Functions", "color": "pink3", "description": "Writing and calling functions in code."},
        {"name": "Energy", "color": "purple3", "description": "Mechanical energy; kinetic and potential."},
        {"name": "Particle kinetics", "color": "red3", "description": "Newton's equation for point masses."},
        {"name": "Coding", "color": "turquoise3", "description": "Writing computer code."},
        {"name": "Center of mass", "color": "green3", "description": "Calculating the center of mass for irregular bodies and systems."},
        {"name": "Linear algebra", "color": "brown3", "description": "Matrix math."},
        {"name": "Test", "color": "gray3", "description": "Feature examples."},
        {"name": "Names", "color": "red2", "description": "Questions to help you learn names."},
<<<<<<< HEAD
        {"name": "R", "color": "blue2", "description": "Examples of questions generated using R."}
=======
        {"name": "Statistics", "color": "blue2", "description": "Probability distributions."}
>>>>>>> a0f0e7be
    ],
    "tags": [
        {"name": "mwest", "color": "gray1", "description": "Question originally written by mwest"},
        {"name": "tbretl", "color": "blue1", "description": "Question originally written by tbretl"},
        {"name": "mfsilva", "color": "blue1", "description": "Question originally written by mfsilva"},
        {"name": "balamut2", "color": "orange1", "description": "Question originally written by balamut2"},
        {"name": "ressick2", "color": "gray1", "description": "Question originally written by ressick2"},
        {"name": "eliving2", "color": "gray1", "description": "Question originally written by eliving2"},
        {"name": "nwalter2", "color": "pink1", "description": "Question originally written by nwalter2"},
        {"name": "tpl101", "color": "gray1", "description": "Question originally written for the XC 101 example course"},
        {"name": "fa17", "color": "gray1", "description": "Question written in Fall 2017"},
        {"name": "sp18", "color": "gray1", "description": "Question written in Spring 2018"},
        {"name": "su18", "color": "gray1", "description": "Question written in Summer 2018"},
        {"name": "fa18", "color": "gray1", "description": "Question written in Fall 2018"},
        {"name": "v2", "color": "red1", "description": "v2 generation question"},
        {"name": "v3", "color": "green1", "description": "v3 generation question (freeform)"},
        {"name": "pearl", "color": "yellow3", "description": "Question originally written by pearl"},
        {"name": "rstats", "color": "blue2", "description": "Question requires the use of R"}
    ]
}<|MERGE_RESOLUTION|>--- conflicted
+++ resolved
@@ -18,11 +18,8 @@
         {"name": "Linear algebra", "color": "brown3", "description": "Matrix math."},
         {"name": "Test", "color": "gray3", "description": "Feature examples."},
         {"name": "Names", "color": "red2", "description": "Questions to help you learn names."},
-<<<<<<< HEAD
-        {"name": "R", "color": "blue2", "description": "Examples of questions generated using R."}
-=======
+        {"name": "R", "color": "blue2", "description": "Examples of questions generated using R."},
         {"name": "Statistics", "color": "blue2", "description": "Probability distributions."}
->>>>>>> a0f0e7be
     ],
     "tags": [
         {"name": "mwest", "color": "gray1", "description": "Question originally written by mwest"},
