{
    "uuid": "fcc5282c-a752-4146-9bd6-ee19aac53fc5",
    "name": "XC 101",
    "title": "Example Course",
    "options": {
        "useNewQuestionRenderer": true
    },
    "assessmentSets": [],
    "topics": [
        {"name": "Template", "color": "orange1", "description": "Templates to copy as the start for a new question."},
        {"name": "Autograder", "color": "orange2", "description": "Questions using the external code grading feature."},
        {"name": "Element", "color": "orange3", "description": "Overviews for each feature available within an element."},
        {"name": "Demo", "color": "purple1", "description": "Demonstration questions showcasing PrairieLearn Features."},
        {"name": "Drawing", "color": "purple2", "description": "Create interactive drawings."},
        {"name": "Custom", "color": "gray1", "description": "Generate custom elements or styles within PrairieLearn."},
        {"name": "Manual", "color": "gray2", "description": "Submission that must be graded manually."},
        {"name": "Algebra", "color": "red3", "description": "Basic algebra."},
        {"name": "Calculus", "color": "yellow3", "description": "Single and multiple variable calculus."},
        {"name": "Vectors", "color": "blue3", "description": "Vector algebra in 3D."},
        {"name": "Functions", "color": "pink3", "description": "Writing and calling functions in code."},
        {"name": "Energy", "color": "purple3", "description": "Mechanical energy; kinetic and potential."},
        {"name": "Particle kinetics", "color": "red3", "description": "Newton's equation for point masses."},
        {"name": "Coding", "color": "turquoise3", "description": "Writing computer code."},
        {"name": "Center of mass", "color": "green3", "description": "Calculating the center of mass for irregular bodies and systems."},
        {"name": "Linear algebra", "color": "brown3", "description": "Matrix math."}
    ],
    "tags": [
        {"name": "mwest", "color": "gray1", "description": "Question originally written by mwest"},
        {"name": "tbretl", "color": "blue1", "description": "Question originally written by tbretl"},
        {"name": "mfsilva", "color": "blue1", "description": "Question originally written by mfsilva"},
        {"name": "balamut2", "color": "orange1", "description": "Question originally written by balamut2"},
        {"name": "ressick2", "color": "gray1", "description": "Question originally written by ressick2"},
        {"name": "eliving2", "color": "gray1", "description": "Question originally written by eliving2"},
        {"name": "nwalter2", "color": "pink1", "description": "Question originally written by nwalter2"},
<<<<<<< HEAD
        {"name": "nnytko2", "color": "turquoise1", "description": "Question originally written by nnytko2"},
=======
        {"name": "astec", "color": "orange2", "description": "Question originally written by andrewstec"},
>>>>>>> e55674d6
        {"name": "tpl101", "color": "gray1", "description": "Question originally written for the XC 101 example course"},
        {"name": "fa17", "color": "gray1", "description": "Question written in Fall 2017"},
        {"name": "sp18", "color": "gray1", "description": "Question written in Spring 2018"},
        {"name": "su18", "color": "gray1", "description": "Question written in Summer 2018"},
        {"name": "fa18", "color": "gray1", "description": "Question written in Fall 2018"},
        {"name": "v2", "color": "red1", "description": "v2 generation question"},
        {"name": "v3", "color": "green1", "description": "v3 generation question (freeform)"},
        {"name": "pearl", "color": "yellow3", "description": "Question originally written by pearl"},
        {"name": "rstats", "color": "blue2", "description": "Question requires the use of R"}
    ]
}<|MERGE_RESOLUTION|>--- conflicted
+++ resolved
@@ -32,11 +32,8 @@
         {"name": "ressick2", "color": "gray1", "description": "Question originally written by ressick2"},
         {"name": "eliving2", "color": "gray1", "description": "Question originally written by eliving2"},
         {"name": "nwalter2", "color": "pink1", "description": "Question originally written by nwalter2"},
-<<<<<<< HEAD
         {"name": "nnytko2", "color": "turquoise1", "description": "Question originally written by nnytko2"},
-=======
         {"name": "astec", "color": "orange2", "description": "Question originally written by andrewstec"},
->>>>>>> e55674d6
         {"name": "tpl101", "color": "gray1", "description": "Question originally written for the XC 101 example course"},
         {"name": "fa17", "color": "gray1", "description": "Question written in Fall 2017"},
         {"name": "sp18", "color": "gray1", "description": "Question written in Spring 2018"},
