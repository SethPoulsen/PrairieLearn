<!DOCTYPE html>
<html>
  <head>
    <%- include('../partials/head'); %>
    <script src="/javascripts/lodash.min.js"></script>
    <script src="/javascripts/d3.min.js"></script>
    <script src="/localscripts/histmini.js"></script>
  </head>
  <body>
    <%- include('../partials/navbar', {navPage: 'courseOverview'}); %>
    <div id="content" class="container">

      <!-------------------------------------------------------------------------------->
      <!-------------------------------------------------------------------------------->
      <!-------------------------------------------------------------------------------->
      <!-- Course information ---------------------------------------------------------->

      <div class="card mb-4">
        <div class="card-header bg-primary text-white">Course information</div>

        <div class="table-responsive">
          <table class="table table-sm table-hover">
            <tbody>
              <tr><th>Short name:</th><td><%= course.short_name %></td></tr>
              <tr><th>Title:</th><td><%= course.title %></td></tr>
              <tr><th>Timezone:</th><td><%= course.display_timezone %></td></tr>
              <tr><th>Grading queue:</th><td><%= course.grading_queue %></td></tr>
              <tr><th>Path:</th><td><%= course.path %></td></tr>
              <tr><th>Repository:</th><td><%= course.repository %></td></tr>
            </tbody>
          </table>
        </div>
      </div>

      <!-------------------------------------------------------------------------------->
      <!-------------------------------------------------------------------------------->
      <!-------------------------------------------------------------------------------->
      <!-- Access roles ---------------------------------------------------------------->

      <% if (authz_data.has_course_permission_own) { %>
      <div class="card mb-4">
        <div class="card-header bg-primary text-white d-flex align-items-center">
          Course access roles
          <a id="coursePermissionsInsertButton"
             tabindex="0" class="btn btn-light btn-sm ml-auto" role="button"
             data-toggle="popover" data-container="body"
             data-html="true" data-placement="auto" title="Add user"
             data-content="<%= include('coursePermissionsInsertForm',
                           {id: 'coursePermissionsInsertButton'}) %>"
             data-trigger="manual" onclick="$(this).popover('show')">
            <i class="fa fa-user-plus" aria-hidden="true"></i>
            <span class="d-none d-sm-inline">Add user</span>
          </a>
        </div>
        <div class="table-responsive">
          <table class="table table-sm table-hover table-striped">
            <thead>
              <tr>
                <th>UID</th>
                <th>Name</th>
                <th>Course access role</th>
            </thead>
            <tbody>
              <% course_users.forEach(function(course_user, i) { %>
              <tr>
                <td class="align-middle"><%= course_user.uid %></td>
                <td class="align-middle"><%= course_user.name %></td>
                <td class="align-middle">
                  <%= course_user.course_role %>

                  <a id="coursePermissionsUpdateRoleButton<%= i %>"
                     tabindex="0" class="btn btn-xs btn-secondary" role="button"
                     data-toggle="popover" data-container="body"
                     data-html="true" data-placement="auto" title="Change course role"
                     data-content="<%= include('coursePermissionsUpdateRoleForm',
                                   {id: 'coursePermissionsUpdateRoleButton' + i,
                                   uid: course_user.uid, user_id: course_user.user_id,
                                   course_role: course_user.course_role}) %>"
                     data-trigger="manual" onclick="$(this).popover('show')">
                    <i class="fa fa-pencil" aria-hidden="true"></i> Change
                  </a>

                  <a id="coursePermissionsDeleteButton<%= i %>"
                     tabindex="0" class="btn btn-xs btn-secondary" role="button"
                     data-toggle="popover" data-container="body"
                     data-html="true" data-placement="auto" title="Remove user access"
                     data-content="<%= include('coursePermissionsDeleteForm',
                                   {id: 'coursePermissionsDeleteButton' + i,
                                   uid: course_user.uid, user_id: course_user.user_id}) %>"
                     data-trigger="manual" onclick="$(this).popover('show')">
                    <i class="fa fa-times" aria-hidden="true"></i> Remove
                  </a>

                </td>
              </tr>
              <% }); %>
            </tbody>
          </table>
        </div>

        <div class="card-footer">
          <small>
            The <strong>Viewer</strong> role can see all questions in
            the course. The <strong>Editor</strong> role can
            additionally sync the course configuration from the git
            repository. The <strong>Owner</strong> role can
            additionally add and remove other access roles. Users must
            already have logged in to PrairieLearn before they can be
            given course access. These roles do not give access to
            course instances for each semester. To do that, add users
            to the <tt>infoCourseInstance.json</tt> file for the
            course instance.
          </small>
        </div>
      </div>
      <% } %>

      <!-------------------------------------------------------------------------------->
      <!-------------------------------------------------------------------------------->
      <!-------------------------------------------------------------------------------->
      <!-- Assessment sets ------------------------------------------------------------->

      <div class="card mb-4">
        <div class="card-header bg-primary text-white">Assessment sets</div>

<<<<<<< HEAD
        <div class="table-responsive">
          <table class="table table-sm table-hover table-striped">
            <thead>
              <tr>
                <th>Number</th>
                <th>Abbreviation</th>
                <th>Name</th>
                <th>Heading</th>
                <th>Color</th>
            </thead>
            <tbody>
              <% assessment_sets.forEach(function(assessment_set) { %>
              <tr>
                <td class="align-middle"><%= assessment_set.number %></td>
                <td class="align-middle">
                  <button class="btn btn-<%= assessment_set.color %> btn-sm tag-button">
                    <%= assessment_set.abbreviation %>
                  </button>
                </td>
                <td class="align-middle"><%= assessment_set.name %></td>
                <td class="align-middle"><%= assessment_set.heading %></td>
                <td class="align-middle"><%= assessment_set.color %></td>
              </tr>
              <% }); %>
            </tbody>
          </table>
        </div>
=======
        <table class="table table-sm table-hover table-striped">
          <thead>
            <tr>
              <th>Number</th>
              <th>Abbreviation</th>
              <th>Name</th>
              <th>Heading</th>
              <th>Color</th>
          </thead>
          <tbody>
            <% assessment_sets.forEach(function(assessment_set) { %>
            <tr>
              <td class="align-middle"><%= assessment_set.number %></td>
              <td class="align-middle">
                <button class="btn color-<%= assessment_set.color %> btn-sm tag-button">
                  <%= assessment_set.abbreviation %>
                </button>
              </td>
              <td class="align-middle"><%= assessment_set.name %></td>
              <td class="align-middle"><%= assessment_set.heading %></td>
              <td class="align-middle"><%= assessment_set.color %></td>
            </tr>
            <% }); %>
          </tbody>
        </table>
>>>>>>> f2336ada
      </div>

      <!-------------------------------------------------------------------------------->
      <!-------------------------------------------------------------------------------->
      <!-------------------------------------------------------------------------------->
      <!-- External Grading ------------------------------------------------------------>

      <div class="card mb-4">
        <div class="card-header bg-primary text-white d-flex align-items-center">
          External grading
          <a tabindex="0" class="btn btn-light btn-sm ml-auto" onclick="alert('External grading dashboard coming soon!')">
            External grading dashboard <i class="fa fa-chevron-right" aria-hidden="true"></i>
          </a>
        </div>
        <div class="card-body">
          <% if (external_grading_stats_all.total > 0) { %>
          <div>
            <ul class="nav nav-pills" role="tablist" style="margin-bottom: 15px;">
              <li role="presentation" class="nav-item"><a class="nav-link active" href="#external-day" role="tab" data-toggle="tab">Past day</a></li>
              <li role="presentation" class="nav-item"><a class="nav-link" href="#external-week" role="tab" data-toggle="tab">Past week</a></li>
              <li role="presentation" class="nav-item"><a class="nav-link" href="#external-all" role="tab" data-toggle="tab">All time</a></li>
            </ul>
            <div class="tab-content">
              <div role="tabpanel" class="tab-pane active" id="external-day">
                <%- include('../partials/externalGradingOverview', {stats: external_grading_stats_day}); %>
              </div>
              <div role="tabpanel" class="tab-pane" id="external-week">
                <%- include('../partials/externalGradingOverview', {stats: external_grading_stats_week}); %>
              </div>
              <div role="tabpanel" class="tab-pane" id="external-all">
                <%- include('../partials/externalGradingOverview', {stats: external_grading_stats_all}); %>
              </div>
            </div>
          </div>

          <% } else { %>
            It looks like your course doesn't have any externally graded questions yet.
            Why not <a href="http://prairielearn.readthedocs.io/en/latest/externalGrading/">add one now</a>?
          <% } %>
        </div>
      </div>

      <!-------------------------------------------------------------------------------->
      <!-------------------------------------------------------------------------------->
      <!-------------------------------------------------------------------------------->
      <!-- Topics ---------------------------------------------------------------------->

      <div class="card mb-4">
        <div class="card-header bg-primary text-white">Topics</div>

        <div class="table-responsive">
          <table class="table table-sm table-hover table-striped">
            <thead>
              <tr>
                <th>Number</th>
                <th>Name</th>
                <th>Color</th>
                <th>Description</th>
            </thead>
            <tbody>
              <% topics.forEach(function(topic) { %>
              <tr>
                <td class="align-middle"><%= topic.number %></td>
                <td class="align-middle"><%- include('../partials/topic', {topic}); %></td>
                <td class="align-middle"><%= topic.color %></td>
                <td class="align-middle"><%= topic.description %></td>
              </tr>
              <% }); %>
            </tbody>
          </table>
        </div>
      </div>

      <!-------------------------------------------------------------------------------->
      <!-------------------------------------------------------------------------------->
      <!-------------------------------------------------------------------------------->
      <!-- Tags ------------------------------------------------------------------------>

      <div class="card mb-4">
        <div class="card-header bg-primary text-white">Tags</div>

        <div class="table-responsive">
          <table class="table table-sm table-hover table-striped">
            <thead>
              <tr>
                <th>Number</th>
                <th>Name</th>
                <th>Color</th>
                <th>Description</th>
            </thead>
            <tbody>
              <% tags.forEach(function(tag) { %>
              <tr>
                <td class="align-middle"><%= tag.number %></td>
                <td class="align-middle"><%- include('../partials/tag', {tag}); %></td>
                <td class="align-middle"><%= tag.color %></td>
                <td class="align-middle"><%= tag.description %></td>
              </tr>
              <% }); %>
            </tbody>
          </table>
        </div>
      </div>

      <!-------------------------------------------------------------------------------->
      <!-------------------------------------------------------------------------------->
      <!-------------------------------------------------------------------------------->
      <!-------------------------------------------------------------------------------->

    </div>
  </body>
</html><|MERGE_RESOLUTION|>--- conflicted
+++ resolved
@@ -123,7 +123,6 @@
       <div class="card mb-4">
         <div class="card-header bg-primary text-white">Assessment sets</div>
 
-<<<<<<< HEAD
         <div class="table-responsive">
           <table class="table table-sm table-hover table-striped">
             <thead>
@@ -139,7 +138,7 @@
               <tr>
                 <td class="align-middle"><%= assessment_set.number %></td>
                 <td class="align-middle">
-                  <button class="btn btn-<%= assessment_set.color %> btn-sm tag-button">
+                  <button class="btn color-<%= assessment_set.color %> btn-sm tag-button">
                     <%= assessment_set.abbreviation %>
                   </button>
                 </td>
@@ -151,33 +150,6 @@
             </tbody>
           </table>
         </div>
-=======
-        <table class="table table-sm table-hover table-striped">
-          <thead>
-            <tr>
-              <th>Number</th>
-              <th>Abbreviation</th>
-              <th>Name</th>
-              <th>Heading</th>
-              <th>Color</th>
-          </thead>
-          <tbody>
-            <% assessment_sets.forEach(function(assessment_set) { %>
-            <tr>
-              <td class="align-middle"><%= assessment_set.number %></td>
-              <td class="align-middle">
-                <button class="btn color-<%= assessment_set.color %> btn-sm tag-button">
-                  <%= assessment_set.abbreviation %>
-                </button>
-              </td>
-              <td class="align-middle"><%= assessment_set.name %></td>
-              <td class="align-middle"><%= assessment_set.heading %></td>
-              <td class="align-middle"><%= assessment_set.color %></td>
-            </tr>
-            <% }); %>
-          </tbody>
-        </table>
->>>>>>> f2336ada
       </div>
 
       <!-------------------------------------------------------------------------------->
