<!DOCTYPE html>
<html>
  <head>
    <%- include('../partials/head'); %>
  </head>
  <body>
    <%- include('../partials/navbar'); %>
<<<<<<< HEAD
    <div id="content" class="container">
      <%- include('../partials/assessmentSyncErrorsAndWarnings'); %>
      <%- include('../partials/instructorAssessmentTabs'); %>
=======
    <div id="content" class="container-fluid">
>>>>>>> 1b249374

      <div class="card mb-4">
        <div class="card-header bg-primary text-white d-flex align-items-center">
          <%= assessment_set.name %> <%= assessment.number %>: Access rules
        </div>

        <div class="table-responsive">
          <table class="table table-sm table-hover">
            <thead>
              <tr>
                <th>Mode</th>
                <th>Role</th>
                <th>UIDs</th>
                <th>Start date</th>
                <th>End date</th>
                <th>Credit</th>
                <th>Time limit</th>
                <th>Password</th>
                <th>CBTF exam</th>
              </tr>
            </thead>
            <tbody>
              <% access_rules.forEach(function(access_rule) { %>
              <tr>
                <td><%= access_rule.mode %></td>
                <td><%= access_rule.role %></td>
                <td><%= access_rule.uids %></td>
                <td><%= access_rule.start_date %></td>
                <td><%= access_rule.end_date %></td>
                <td><%= access_rule.credit %></td>
                <td><%= access_rule.time_limit %></td>
                <td><%= access_rule.password %></td>
                <td><%- access_rule.exam %></td>
              </tr>
              <% }); %>
            </tbody>
          </table>
        </div>
      </div>

    </div>
  </body>
</html><|MERGE_RESOLUTION|>--- conflicted
+++ resolved
@@ -5,13 +5,8 @@
   </head>
   <body>
     <%- include('../partials/navbar'); %>
-<<<<<<< HEAD
-    <div id="content" class="container">
+    <div id="content" class="container-fluid">
       <%- include('../partials/assessmentSyncErrorsAndWarnings'); %>
-      <%- include('../partials/instructorAssessmentTabs'); %>
-=======
-    <div id="content" class="container-fluid">
->>>>>>> 1b249374
 
       <div class="card mb-4">
         <div class="card-header bg-primary text-white d-flex align-items-center">
