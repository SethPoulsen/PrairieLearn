--- conflicted
+++ resolved
@@ -7,20 +7,14 @@
     <link href="/stylesheets/theme.bootstrap.css" rel="stylesheet" />
     <script src="/node_modules/ace-builds/src-min-noconflict/ace.js"></script>
     <script src="/node_modules/crypto-js/crypto-js.js"></script>
-<<<<<<< HEAD
-    <script src="./edit/instructorFileEditorClient.js"></script>
-    <script src="/node_modules/socket.io-client/dist/socket.io.slim.js"></script>
-=======
     <script src="./file_edit?serve=client"></script>
     <script src="/javascripts/socket.io.js"></script>
->>>>>>> 1b249374
 </head>
 
 <body>
     <%- include('../partials/navbar'); %>
 
-<<<<<<< HEAD
-    <div class="container">
+    <div id="content" class="container-fluid">
 
         <% if (fileEdit.sync_errors) { %>
         <div class="alert alert-danger" role="alert">
@@ -45,11 +39,6 @@
         </div>
         <% } %>
 
-        <%- include('../partials/navtabs'); %>
-=======
-    <div id="content" class="container-fluid">
->>>>>>> 1b249374
-
         <script>
             $(function() {
                 new window.InstructorFileEditor({
