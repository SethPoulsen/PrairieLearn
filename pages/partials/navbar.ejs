--- conflicted
+++ resolved
@@ -25,7 +25,6 @@
     <!-------------------------------------------------------------------------------->
     <!-- User and logout ------------------------------------------------------------->
 
-<<<<<<< HEAD
     <%
     let displayedName;
     if (locals.authz_data) {
@@ -37,34 +36,6 @@
 
       if (authz_data.mode != 'Public') {
         displayedName += ' (' + authz_data.mode + ')';
-=======
-<%
-if (!locals.effective_user_has_no_access_to_course_instance) {
-  var displayedName = '';
-  var showStatus = [];
-  if (typeof authz_data !== 'undefined') {
-    if (authz_data.user.name) {
-      displayedName = authz_data.user.name;
-    } else {
-      displayedName = authz_data.user.uid;
-    }
-    if (authz_data.authn_has_instructor_view) {
-      showStatus.push(authz_data.role);
-      if (authz_data.mode != 'Public') {
-        showStatus.push(`${authz_data.mode} mode`);
-      }
-    }
-    if (showStatus.length > 0) {
-      displayedName += ' (' + showStatus.join(', ') + ')';
-    }
-  } else {
-      if (typeof authn_user == 'undefined') {
-          displayedName = '(No user)';
-      } else if (is_administrator) {
-          displayedName = authn_user.name + ' (Administrator)';
-      } else {
-          displayedName = authn_user.name;
->>>>>>> d683218b
       }
     } else if (locals.authn_user) {
       displayedName = authn_user.name;
@@ -271,10 +242,16 @@
                 <div class="pl-0">Customize&#8230;</div>
               </div>
             </a>
-<<<<<<< HEAD
 
             <div class="dropdown-divider"></div>
 
+          <% } %>
+
+          <% if (locals.authz_data && authz_data.mode == 'Exam') { %>
+            <div class="dropdown-item-text">
+              Exam mode means you have a checked-in reservation to CBTF. Your interactions with PrairieLearn are limited to your checked-in exam for the duration of your reservation.
+            </div>
+            <div class="dropdown-divider"></div>
           <% } %>
 
           <a class="dropdown-item" href="<%= plainUrlPrefix %>/settings">Settings</a>
@@ -308,19 +285,6 @@
         });
       });
 
-=======
-            <% if (typeof authz_data !== 'undefined' && authz_data.mode == 'Exam') { %>
-        <div class="dropdown-divider"></div>
-        <button class="dropdown-item disabled" type="button">
-Exam mode means you have a<br>
-checked in reservation to CBTF.<br>
-Your interactions with PrairieLearn<br>
-are limited to your checked-in exam<br>
-for the duration of your reservation.</button>
-        </div>
-            <% } %>
-    </li>
->>>>>>> d683218b
     <% } %>
 
     <% if (locals.course_instance && (authz_data.authn_has_course_permission_preview || authz_data.authn_has_course_instance_permission_view)) { %>
@@ -451,12 +415,6 @@
 
   </script>
 
-<<<<<<< HEAD
-</nav>
-=======
-    <li><%- include('logout'); %></li>
-</ul>
-</div>
 </nav>
 <% // Mapping navPage to navtab sets
 const navPagesTabs = {
@@ -472,5 +430,4 @@
         <%- include(navPagesTabs[navPage]); %>
     </ul>
 <% } %>
-</div>
->>>>>>> d683218b
+</div>