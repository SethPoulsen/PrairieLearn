--- conflicted
+++ resolved
@@ -6,14 +6,10 @@
 
 def prepare(element_html, element_index, data):
     element = lxml.html.fragment_fromstring(element_html)
-<<<<<<< HEAD
-    name = pl.get_string_attrib(element, "answers_name")
-=======
-    required_attribs = ["name"]
+    required_attribs = ["answers_name"]
     optional_attribs = ["weight", "correct_answer", "label", "suffix", "display", "comparison", "rtol", "atol", "digits", "eps_digits"]
     pl.check_attribs(element, required_attribs, optional_attribs)
-    name = pl.get_string_attrib(element, "name")
->>>>>>> a75c44e2
+    name = pl.get_string_attrib(element, "answers_name")
 
     correct_answer = pl.get_float_attrib(element, "correct_answer", None)
     if correct_answer is not None:
