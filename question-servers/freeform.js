var ERR = require('async-stacktrace');
var async = require('async');
var _ = require('lodash');
var fs = require('fs');
var path = require('path');
var mustache = require('mustache');
var cheerio = require('cheerio');

var { elements } = require('./elements');
var codeCaller = require('../lib/code-caller');

module.exports = {

    getElementFilename: function(elementName) {
        if (!elements.has(elementName)) {
            return 'No such element: "' + elementName + '"';
        }
        const elementModule = elements.get(elementName);
        return path.join(__dirname, 'elements', elementModule);
    },

    elementFunction: function(pc, fcn, elementName, $, element, index, data, context, callback) {
        let elementModule;
        let cwd;
        if (context.course_elements.has(elementName)) {
            cwd = context.course_elements_dir;
            elementModule = context.course_elements.get(elementName);
        } else if (elements.has(elementName)) {
            cwd = path.join(__dirname, 'elements');
            elementModule = elements.get(elementName);
        } else {
            return callback(new Error('Invalid element name: ' + elementName), null);
        }
        if (_.isString(elementModule)) {
            // python module
            const elementHtml = $(element).clone().wrap('<container/>').parent().html();
            const pythonArgs = [elementHtml, index, data];
            const pythonFile = elementModule.replace(/\.[pP][yY]$/, '');
            const opts = {
                cwd,
                paths: [path.join(__dirname, 'freeformPythonLib')],
            };
            pc.call(pythonFile, fcn, pythonArgs, opts, (err, ret, consoleLog) => {
                if (err instanceof codeCaller.FunctionMissingError) {
                    // function wasn't present in server
                    return callback(null, module.exports.defaultElementFunctionRet(fcn, data), '');
                }
                if (ERR(err, callback)) return;
                callback(null, ret, consoleLog);
            });
        } else {
            // JS module
            const jsArgs = [$, element, index, data];
            elementModule[fcn](...jsArgs, (err, ret) => {
                if (ERR(err, callback)) return;
                callback(null, ret, '');
            });
        }
    },

    defaultElementFunctionRet: function(phase, data) {
        if (phase == 'render') {
            return '';
        } else if (phase == 'file') {
            return '';
        } else if (phase == 'dependencies') {
            return {
                globalStyles: [],
                globalScripts: [],
                styles: [],
                scripts: []
            };
        } else {
            return data;
        }
    },

    defaultServerRet: function(phase, data, html, _context) {
        if (phase == 'render') {
            return html;
        } else if (phase == 'file') {
            return '';
        } else {
            return data;
        }
    },

    execPythonServer: function(pc, phase, data, html, context, callback) {
        const pythonFile = 'server';
        const pythonFunction = phase;
        const pythonArgs = [data];
        if (phase == 'render') pythonArgs.push(html);
        const opts = {
            cwd: context.question_dir,
            paths: [],
        };
        const fullFilename = path.join(context.question_dir, 'server.py');
        fs.access(fullFilename, fs.constants.R_OK, (err) => {
            if (err) {
                // server.py does not exist
                return callback(null, module.exports.defaultServerRet(phase, data, html, context), '');
            }

            pc.call(pythonFile, pythonFunction, pythonArgs, opts, (err, ret, consoleLog) => {
                if (err instanceof codeCaller.FunctionMissingError) {
                    // function wasn't present in server
                    return callback(null, module.exports.defaultServerRet(phase, data, html, context), '');
                }
                if (ERR(err, callback)) return;
                callback(null, ret, consoleLog);
            });
        });
    },

    execTemplate: function(htmlFilename, data, callback) {
        fs.readFile(htmlFilename, {encoding: 'utf8'}, (err, raw_file) => {
            if (ERR(err, callback)) return;
            let html;
            err = null;
            try {
                html = mustache.render(raw_file, data);
            } catch (e) {
                err = e;
            }
            if (ERR(err, callback)) return;
            let $;
            try {
                $ = cheerio.load(html, {
                    recognizeSelfClosing: true,
                });
            } catch (e) {
                err = e;
            }
            if (ERR(err, callback)) return;
            callback(null, html, $);
        });
    },

    checkData: function(data, origData, phase) {
        const checked = [];
        const checkProp = (prop, type, presentPhases, editPhases) => {
            if (!presentPhases.includes(phase)) return null;
            if (!_.has(data, prop)) return '"' + prop + '" is missing from "data"';
            if (type == 'integer') {
                if (!_.isInteger(data[prop])) {
                    return 'data.' + prop + ' is not an integer: ' + String(data[prop]);
                }
            } else if (type == 'number') {
                if (!_.isFinite(data[prop])) {
                    return 'data.' + prop + ' is not a number: ' + String(data[prop]);
                }
            } else if (type == 'string') {
                if (!_.isString(data[prop])) {
                    return 'data.' + prop + ' is not a string: ' + String(data[prop]);
                }
            } else if (type == 'boolean') {
                if (!_.isBoolean(data[prop])) {
                    return 'data.' + prop + ' is not a boolean: ' + String(data[prop]);
                }
            } else if (type == 'object') {
                if (!_.isObject(data[prop])) {
                    return 'data.' + prop + ' is not an object: ' + String(data[prop]);
                }
            } else {
                return 'invalid type: ' + String(type);
            }
            if (!editPhases.includes(phase)) {
                if (!_.has(origData, prop)) return '"' + prop + '" is missing from "origData"';
                if (!_.isEqual(data[prop], origData[prop])) {
                    return `data.${prop} has been illegally modified, new value: "${data[prop]}", original value: "${origData[prop]}"`;
                }
            }
            checked.push(prop);
            return null;
        };

        let err;
        let allPhases = ['generate', 'prepare', 'render', 'dependencies', 'parse', 'grade', 'test', 'file'];
        let allPhasesButGetDependencies = _.pull([...allPhases], 'dependencies');

        if (!allPhases.includes(phase)) return `unknown phase: ${phase}`;

        /**************************************************************************************************************************************/
        //              property                 type       presentPhases                         changePhases
        /**************************************************************************************************************************************/
        err = checkProp('params',                'object',  allPhasesButGetDependencies,          ['generate', 'prepare']);    if (err) return err;
        err = checkProp('correct_answers',       'object',  allPhasesButGetDependencies,          ['generate', 'prepare']);    if (err) return err;
        err = checkProp('variant_seed',          'integer', allPhasesButGetDependencies,          []);                         if (err) return err;
        err = checkProp('options',               'object',  allPhases,                            []);                         if (err) return err;
        err = checkProp('submitted_answers',     'object',  ['render', 'parse', 'grade'],         ['parse', 'grade']);         if (err) return err;
        err = checkProp('format_errors',         'object',  ['render', 'parse', 'grade', 'test'], ['parse', 'grade', 'test']); if (err) return err;
        err = checkProp('raw_submitted_answers', 'object',  ['render', 'parse', 'grade', 'test'], ['test']);                   if (err) return err;
        err = checkProp('partial_scores',        'object',  ['render', 'grade', 'test'],          ['grade', 'test']);          if (err) return err;
        err = checkProp('score',                 'number',  ['render', 'grade', 'test'],          ['grade', 'test']);          if (err) return err;
        err = checkProp('feedback',              'object',  ['render', 'grade', 'test'],          ['grade', 'feedback']);      if (err) return err;
        err = checkProp('editable',              'boolean', ['render'],                           []);                         if (err) return err;
        err = checkProp('panel',                 'string',  ['render'],                           []);                         if (err) return err;
        err = checkProp('gradable',              'boolean', ['parse', 'grade', 'test'],           []);                         if (err) return err;
        err = checkProp('filename',              'string',  ['file'],                             []);                         if (err) return err;
        const extraProps = _.difference(_.keys(data), checked);
        if (extraProps.length > 0) return '"data" has invalid extra keys: ' + extraProps.join(', ');

        return null;
    },

    processQuestionHtml: function(phase, pc, data, context, callback) {
        const courseErrs = [];
        const origData = JSON.parse(JSON.stringify(data));
        const renderedElementNames = [];
        const elementDependencies = {
            globalStyles: [],
            globalScripts: [],
            styles: [],
            scripts: [],
            courseStyles: [],
            courseScripts: []
        };

        const isGetDependencies = phase === 'dependencies';

        var fileData = Buffer.from('');

        const checkErr = module.exports.checkData(data, origData, phase);
        if (checkErr) {
            const courseErr = new Error('Invalid state before ' + phase + ': ' + checkErr);
            courseErr.fatal = true;
            courseErrs.push(courseErr);
            return callback(null, courseErrs, isGetDependencies ? elementDependencies : data, '', fileData);
        }

        const htmlFilename = path.join(context.question_dir, 'question.html');
        this.execTemplate(htmlFilename, data, (err, html, $) => {
            if (err) {
                const courseErr = new Error(htmlFilename + ': ' + err.toString());
                courseErr.fatal = true;
                courseErrs.push(courseErr);
                return callback(null, courseErrs, isGetDependencies ? elementDependencies : data, '', fileData);
            }

            const questionElements = new Set([...elements.keys(), ...context.course_elements.keys()]).values();

            let index = 0;
            async.eachSeries(questionElements, (elementName, callback) => {
                async.eachSeries($(elementName).toArray(), (element, callback) => {
                    if (phase === 'dependencies' && _.includes(renderedElementNames, element)) {
                        return callback(null);
                    }

                    renderedElementNames.push(elementName);
                    this.elementFunction(pc, phase, elementName, $, element, index, data, context, (err, ret_val, consoleLog) => {
                        if (err) {
                            const elementFile = module.exports.getElementFilename(elementName);
                            const courseErr = new Error(elementFile + ': Error calling ' + phase + '(): ' + err.toString());
                            courseErr.data = err.data;
                            courseErr.fatal = true;
                            courseErrs.push(courseErr);
                            return callback(courseErr);
                        }
                        if (_.isString(consoleLog) && consoleLog.length > 0) {
                            const elementFile = module.exports.getElementFilename(elementName);
                            const courseErr = new Error(elementFile + ': output logged on console during ' + phase + '()');
                            courseErr.data = {outputBoth: consoleLog};
                            courseErr.fatal = false;
                            courseErrs.push(courseErr);
                        }

                        if (phase == 'render') {
                            if (!_.isString(ret_val)) {
                                const elementFile = module.exports.getElementFilename(elementName);
                                const courseErr = new Error(elementFile + ': Error calling ' + phase + '(): return value is not a string');
                                courseErr.data = {ret_val};
                                courseErr.fatal = true;
                                courseErrs.push(courseErr);
                                return callback(courseErr);
                            }
                            $(element).replaceWith(ret_val);
                        } else if (phase == 'file') {
                            // Convert ret_val from base64 back to buffer (this always works,
                            // whether or not ret_val is valid base64)
                            var buf = Buffer.from(ret_val, 'base64');

                            // If the buffer has non-zero length...
                            if (buf.length > 0) {
                                if (fileData.length > 0) {
                                    // If fileData already has non-zero length, throw an error
                                    const elementFile = module.exports.getElementFilename(elementName);
                                    const courseErr = new Error(elementFile + ': Error calling ' + phase + '(): attempting to overwrite non-empty fileData');
                                    courseErr.fatal = true;
                                    courseErrs.push(courseErr);
                                    return callback(courseErr);
                                } else {
                                    // If not, replace fileData with buffer
                                    fileData = buf;
                                }
                            }
<<<<<<< HEAD
                        } else if (phase === 'get_dependencies') {
                            let depdendencyTypes = ['globalStyles', 'globalScripts', 'styles', 'scripts'];
                            for (const type of depdendencyTypes) {
                                // For course elements, track dependencies separately so
                                // we can properly construct the URLs
                                let mappedDepType = type;
                                if (context.course_elements.has(elementName)) {
                                    if (type === 'styles') {
                                        mappedDepType = 'courseStyles';
                                    } else if (type === 'scripts') {
                                        mappedDepType = 'courseScripts';
                                    }
                                }

=======
                        } else if (phase === 'dependencies') {
                            for (const type of ['globalStyles', 'globalScripts', 'styles', 'scripts']) {
>>>>>>> 97e1ab96
                                if (_.has(ret_val, type)) {
                                    if (_.isArray(ret_val[type])) {
                                        for (const dep of ret_val[type]) {
                                            if (!_.includes(elementDependencies[mappedDepType], dep)) {
                                                elementDependencies[mappedDepType].push(dep);
                                            }
                                        }
                                    } else {
                                        const elementFile = module.exports.getElementFilename(elementName);
                                        const courseErr = new Error(`${elementFile}: Error calling ${phase}: "${type}" is not an array`);
                                        courseErr.data = {ret_val};
                                        courseErr.fatal = true;
                                        courseErrs.push(courseErr);
                                    }
                                }
                            }
                        } else {
                            data = ret_val;
                            const checkErr = module.exports.checkData(data, origData, phase);
                            if (checkErr) {
                                const elementFile = module.exports.getElementFilename(elementName);
                                const courseErr = new Error(elementFile + ': Invalid state after ' + phase + '(): ' + checkErr);
                                courseErr.fatal = true;
                                courseErrs.push(courseErr);
                                return callback(courseErr);
                            }
                        }

                        index++;
                        callback(null);
                    });
                }, (err) => {
                    if (ERR(err, callback)) return;
                    callback(null);
                });
            }, (err) => {
                ERR(err, () => {});

                if (phase == 'grade' || phase == 'test') {
                    let total_weight = 0, total_weight_score = 0;
                    _.each(data.partial_scores, value => {
                        const score = _.get(value, 'score', 0);
                        const weight = _.get(value, 'weight', 1);
                        total_weight += weight;
                        total_weight_score += weight * score;
                    });
                    data.score = total_weight_score / (total_weight == 0 ? 1 : total_weight);
                    data.feedback = {};
                }

                callback(null, courseErrs, isGetDependencies ? elementDependencies : data, $.html(), fileData);
            });
        });
    },

    processQuestionServer: function(phase, pc, data, html, fileData, context, callback) {
        const courseErrs = [];
        const origData = JSON.parse(JSON.stringify(data));

        const checkErr = module.exports.checkData(data, origData, phase);
        if (checkErr) {
            const courseErr = new Error('Invalid state before calling server.' + phase + '(): ' + checkErr);
            courseErr.fatal = true;
            courseErrs.push(courseErr);
            return callback(null, courseErrs, data, '');
        }

        this.execPythonServer(pc, phase, data, html, context, (err, ret_val, consoleLog) => {
            if (err) {
                const serverFile = path.join(context.question_dir, 'server.py');
                const courseErr = new Error(serverFile + ': Error calling ' + phase + '(): ' + err.toString());
                courseErr.data = err.data;
                courseErr.fatal = true;
                courseErrs.push(courseErr);
                return callback(null, courseErrs, data);
            }
            if (_.isString(consoleLog) && consoleLog.length > 0) {
                const serverFile = path.join(context.question_dir, 'server.py');
                const courseErr = new Error(serverFile + ': output logged on console');
                courseErr.data = {outputBoth: consoleLog};
                courseErr.fatal = false;
                courseErrs.push(courseErr);
            }

            if (phase == 'render') {
                html = ret_val;
            } else if (phase == 'file') {
                // Convert ret_val from base64 back to buffer (this always works,
                // whether or not ret_val is valid base64)
                var buf = Buffer.from(ret_val, 'base64');

                // If the buffer has non-zero length...
                if (buf.length > 0) {
                    if (fileData.length > 0) {
                        // If fileData already has non-zero length, throw an error
                        const serverFile = path.join(context.question_dir, 'server.py');
                        const courseErr = new Error(serverFile + ': Error calling ' + phase + '(): attempting to overwrite non-empty fileData');
                        courseErr.fatal = true;
                        courseErrs.push(courseErr);
                        return callback(null, courseErrs, data);
                    } else {
                        // If not, replace fileData with a copy of buffer
                        fileData = Buffer.from(buf);
                    }
                }
            } else {
                data = ret_val;
            }
            const checkErr = module.exports.checkData(data, origData, phase);
            if (checkErr) {
                const serverFile = path.join(context.question_dir, 'server.py');
                const courseErr = new Error(serverFile + ': Invalid state after ' + phase + '(): ' + checkErr);
                courseErr.fatal = true;
                courseErrs.push(courseErr);
                return callback(null, courseErrs, data);
            }

            callback(null, courseErrs, data, html, fileData);
        });
    },

    processQuestion: function(phase, pc, data, context, callback) {
        if (phase == 'generate') {
            module.exports.processQuestionServer(phase, pc, data, '', Buffer.from(''), context, (err, courseErrs, data, html, fileData) => {
                if (ERR(err, callback)) return;
                callback(null, courseErrs, data, html, fileData);
            });
        } else {
            module.exports.processQuestionHtml(phase, pc, data, context, (err, courseErrs, data, html, fileData) => {
                if (ERR(err, callback)) return;
                const hasFatalError = _.some(_.map(courseErrs, 'fatal'));
                if (hasFatalError) return callback(null, courseErrs, data, html, fileData);
                module.exports.processQuestionServer(phase, pc, data, html, fileData, context, (err, ret_courseErrs, data, html, fileData) => {
                    if (ERR(err, callback)) return;
                    courseErrs.push(...ret_courseErrs);
                    callback(null, courseErrs, data, html, fileData);
                });
            });
        }
    },

    generate: function(question, course, variant_seed, callback) {
        const data = {
            params: {},
            correct_answers: {},
            variant_seed: parseInt(variant_seed, 36),
            options: _.defaults({}, course.options, question.options),
        };
        const context = module.exports.getContext(question, course);
        const pc = new codeCaller.PythonCaller();
        module.exports.processQuestion('generate', pc, data, context, (err, courseErrs, data, _html, _fileData) => {
            pc.done();
            if (ERR(err, callback)) return;
            const ret_vals = {
                params: data.params,
                true_answer: data.correct_answers,
            };
            callback(null, courseErrs, ret_vals);
        });
    },

    prepare: function(question, course, variant, callback) {
        if (variant.broken) return callback(new Error('attemped to prepare broken variant'));
        const data = {
            params: _.get(variant, 'params', {}),
            correct_answers: _.get(variant, 'true_answer', {}),
            variant_seed: parseInt(variant.variant_seed, 36),
            options: _.get(variant, 'options', {}),
        };
        const context = module.exports.getContext(question, course);
        const pc = new codeCaller.PythonCaller();
        module.exports.processQuestion('prepare', pc, data, context, (err, courseErrs, data, _html, _fileData) => {
            pc.done();
            if (ERR(err, callback)) return;
            const ret_vals = {
                params: data.params,
                true_answer: data.correct_answers,
            };
            callback(null, courseErrs, ret_vals);
        });
    },

    renderPanel: function(panel, pc, variant, question, submission, course, locals, callback) {
        // broken variant kills all rendering
        if (variant.broken) return callback(null, [], 'Broken question due to error in question code');

        // broken submission kills the submission panel, but we can
        // proceed with other panels, treating the submission as
        // missing
        if (submission && submission.broken) {
            if (panel == 'submission') {
                return callback(null, [], 'Broken submission due to error in question code');
            } else {
                submission = null;
            }
        }

        const data = {
            params: _.get(variant, 'params', {}),
            correct_answers: _.get(variant, 'true_answer', {}),
            submitted_answers: submission ? _.get(submission, 'submitted_answer', {}) : {},
            format_errors: submission ? _.get(submission, 'format_errors', {}) : {},
            partial_scores: (!submission || submission.partial_scores == null) ? {} : submission.partial_scores,
            score: (!submission || submission.score == null) ? 0 : submission.score,
            feedback: (!submission || submission.feedback == null) ? {} : submission.feedback,
            variant_seed: parseInt(variant.variant_seed, 36),
            options: _.get(variant, 'options', {}),
            raw_submitted_answers: submission ? _.get(submission, 'raw_submitted_answer', {}) : {},
            editable: !!locals.allowAnswerEditing,
            panel: panel,
        };
        const context = module.exports.getContext(question, course);

        // Put base URLs in data.options for access by question code
        data.options.client_files_question_url = locals.clientFilesQuestionUrl;
        data.options.client_files_course_url = locals.clientFilesCourseUrl;
        data.options.client_files_question_dynamic_url = locals.clientFilesQuestionGeneratedFileUrl;

        module.exports.processQuestion('render', pc, data, context, (err, courseErrs, _data, html, _fileData) => {
            if (ERR(err, callback)) return;
            callback(null, courseErrs, html);
        });
    },

    render: function(renderSelection, variant, question, submission, submissions, course, locals, callback) {
        const htmls = {
            extraHeadersHtml: '',
            questionHtml: '',
            submissionHtmls: _.map(submissions, () => ''),
            answerHtml: '',
        };
        const courseErrs = [];
        const pc = new codeCaller.PythonCaller();
        async.series([
            // FIXME: suppprt 'header'
            (callback) => {
                if (!renderSelection.question) return callback(null);
                module.exports.renderPanel('question', pc, variant, question, submission, course, locals, (err, ret_courseErrs, html) => {
                    if (ERR(err, callback)) return;
                    courseErrs.push(...ret_courseErrs);
                    htmls.questionHtml = html;
                    callback(null);
                });
            },
            (callback) => {
                if (!renderSelection.submissions) return callback(null);
                async.mapSeries(submissions, (submission, callback) => {
                    module.exports.renderPanel('submission', pc, variant, question, submission, course, locals, (err, ret_courseErrs, html) => {
                        if (ERR(err, callback)) return;
                        courseErrs.push(...ret_courseErrs);
                        callback(null, html);
                    });
                }, (err, submissionHtmls) => {
                    if (ERR(err, callback)) return;
                    htmls.submissionHtmls = submissionHtmls;
                    callback(null);
                });
            },
            (callback) => {
                if (!renderSelection.answer) return callback(null);
                module.exports.renderPanel('answer', pc, variant, question, submission, course, locals, (err, ret_courseErrs, html) => {
                    if (ERR(err, callback)) return;
                    courseErrs.push(...ret_courseErrs);
                    htmls.answerHtml = html;
                    callback(null);
                });
            },
            (callback) => {
                const data = {
                    options: _.get(variant, 'options', {}),
                };
<<<<<<< HEAD
                const context = module.exports.getContext(question, course);
                module.exports.processQuestionHtml('get_dependencies', pc, data, context, (err, ret_courseErrs, dependencies) => {
=======
                const options = {
                    question_dir: path.join(course.path, 'questions', question.directory),
                };
                module.exports.processQuestionHtml('dependencies', pc, data, options, (err, ret_courseErrs, dependencies) => {
>>>>>>> 97e1ab96
                    if (ERR(err, callback)) return;
                    courseErrs.push(...ret_courseErrs);

                    // Transform dependency list into style/link tags
                    const globalScriptUrls = [];
                    const scriptUrls = [];
                    const styleUrls = [];
                    dependencies.styles.forEach((file) => styleUrls.push(`/pl/static/elements/${file}`));
                    dependencies.scripts.forEach((file) => scriptUrls.push(`/pl/static/elements/${file}`));
                    dependencies.globalStyles.forEach((file) => styleUrls.push(`/stylesheets/${file}`));
                    dependencies.globalScripts.forEach((file) => globalScriptUrls.push(`/javascripts/${file}`));
                    dependencies.courseStyles.forEach((file) => styleUrls.push(`/pl/course_instance/${course.id}/elements/${file}`));
                    dependencies.courseScripts.forEach((file) => scriptUrls.push(`/pl/course_instance/${course.id}/elements/${file}`));
                    const headerHtmls = [
                        ...styleUrls.map((url) => `<link href="${url}" rel="stylesheet" />`),
                        // It's important that any library-style scripts come first
                        ...globalScriptUrls.map((url) => `<script type="text/javascript" src="${url}"></script>`),
                        ...scriptUrls.map((url) => `<script type="text/javascript" src="${url}"></script>`)
                    ];
                    htmls.extraHeadersHtml = headerHtmls.join('\n');
                    callback(null);
                });
            }
        ], (err) => {
            pc.done();
            if (ERR(err, callback)) return;
            callback(null, courseErrs, htmls);
        });
    },

    file: function(filename, variant, question, course, callback) {
        if (variant.broken) return callback(new Error('attemped to get a file for a broken variant'));
        const data = {
            params: _.get(variant, 'params', {}),
            correct_answers: _.get(variant, 'true_answer', {}),
            variant_seed: parseInt(variant.variant_seed, 36),
            options: _.get(variant, 'options', {}),
            filename: filename,
        };
        const context = module.exports.getContext(question, course);
        const pc = new codeCaller.PythonCaller();
        module.exports.processQuestion('file', pc, data, context, (err, courseErrs, _data, _html, fileData) => {
            pc.done();
            if (ERR(err, callback)) return;
            callback(null, courseErrs, fileData);
        });

    },

    parse: function(submission, variant, question, course, callback) {
        if (variant.broken) return callback(new Error('attemped to parse broken variant'));
        const data = {
            params: _.get(variant, 'params', {}),
            correct_answers: _.get(variant, 'true_answer', {}),
            submitted_answers: _.get(submission, 'submitted_answer', {}),
            format_errors: _.get(submission, 'format_errors', {}),
            variant_seed: parseInt(variant.variant_seed, 36),
            options: _.get(variant, 'options', {}),
            raw_submitted_answers: _.get(submission, 'raw_submitted_answer', {}),
            gradable: _.get(submission, 'gradable', true),
        };
        const context = module.exports.getContext(question, course);
        const pc = new codeCaller.PythonCaller();
        module.exports.processQuestion('parse', pc, data, context, (err, courseErrs, data, _html, _fileData) => {
            pc.done();
            if (ERR(err, callback)) return;
            if (_.size(data.format_errors) > 0) data.gradable = false;
            const ret_vals = {
                params: data.params,
                true_answer: data.correct_answers,
                submitted_answer: data.submitted_answers,
                raw_submitted_answer: data.raw_submitted_answers,
                format_errors: data.format_errors,
                gradable: data.gradable,
            };
            callback(null, courseErrs, ret_vals);
        });
    },

    grade: function(submission, variant, question, course, callback) {
        if (variant.broken) return callback(new Error('attemped to grade broken variant'));
        if (submission.broken) return callback(new Error('attemped to grade broken submission'));
        let data = {
            params: variant.params,
            correct_answers: variant.true_answer,
            submitted_answers: submission.submitted_answer,
            format_errors: submission.format_errors,
            partial_scores: (submission.partial_scores == null) ? {} : submission.partial_scores,
            score: (submission.score == null) ? 0 : submission.score,
            feedback: (submission.feedback == null) ? {} : submission.feedback,
            variant_seed: parseInt(variant.variant_seed, 36),
            options: _.get(variant, 'options', {}),
            raw_submitted_answers: submission.raw_submitted_answer,
            gradable: submission.gradable,
        };
        const context = module.exports.getContext(question, course);
        const pc = new codeCaller.PythonCaller();
        module.exports.processQuestion('grade', pc, data, context, (err, courseErrs, data, _html, _fileData) => {
            pc.done();
            if (ERR(err, callback)) return;
            if (_.size(data.format_errors) > 0) data.gradable = false;
            const ret_vals = {
                params: data.params,
                true_answer: data.correct_answers,
                submitted_answer: data.submitted_answers,
                format_errors: data.format_errors,
                raw_submitted_answer: data.raw_submitted_answers,
                partial_scores: data.partial_scores,
                score: data.score,
                feedback: data.feedback,
                gradable: data.gradable,
            };
            callback(null, courseErrs, ret_vals);
        });
    },

    test: function(variant, question, course, callback) {
        if (variant.broken) return callback(new Error('attemped to test broken variant'));
        let data = {
            params: variant.params,
            correct_answers: variant.true_answer,
            format_errors: {},
            partial_scores: {},
            score: 0,
            feedback: {},
            variant_seed: parseInt(variant.variant_seed, 36),
            options: _.get(variant, 'options', {}),
            raw_submitted_answers: {},
            gradable: true,
        };
        const context = module.exports.getContext(question, course);
        const pc = new codeCaller.PythonCaller();
        module.exports.processQuestion('test', pc, data, context, (err, courseErrs, data, _html, _fileData) => {
            pc.done();
            if (ERR(err, callback)) return;
            if (_.size(data.format_errors) > 0) data.gradable = false;
            const ret_vals = {
                params: data.params,
                true_answer: data.correct_answers,
                format_errors: data.format_errors,
                raw_submitted_answer: data.raw_submitted_answers,
                partial_scores: data.partial_scores,
                score: data.score,
                gradable: data.gradable,
            };
            callback(null, courseErrs, ret_vals);
        });
    },

    getContext(question, course) {
        const context = {
            question,
            course,
            question_dir: path.join(course.path, 'questions', question.directory),
            course_elements_dir: path.join(course.path, 'elements'),
        };
        try {
            // Clear cache in case course code has been reloaded
            delete require.cache[require.resolve(context.course_elements_dir)];
            context.course_elements = require(context.course_elements_dir).elements;
        } catch (e) {
            // This course doesn't have custom elements
            context.course_elements = new Map();
        }

        return context;
    },
};<|MERGE_RESOLUTION|>--- conflicted
+++ resolved
@@ -293,8 +293,7 @@
                                     fileData = buf;
                                 }
                             }
-<<<<<<< HEAD
-                        } else if (phase === 'get_dependencies') {
+                        } else if (phase === 'dependencies') {
                             let depdendencyTypes = ['globalStyles', 'globalScripts', 'styles', 'scripts'];
                             for (const type of depdendencyTypes) {
                                 // For course elements, track dependencies separately so
@@ -308,10 +307,6 @@
                                     }
                                 }
 
-=======
-                        } else if (phase === 'dependencies') {
-                            for (const type of ['globalStyles', 'globalScripts', 'styles', 'scripts']) {
->>>>>>> 97e1ab96
                                 if (_.has(ret_val, type)) {
                                     if (_.isArray(ret_val[type])) {
                                         for (const dep of ret_val[type]) {
@@ -583,15 +578,8 @@
                 const data = {
                     options: _.get(variant, 'options', {}),
                 };
-<<<<<<< HEAD
                 const context = module.exports.getContext(question, course);
-                module.exports.processQuestionHtml('get_dependencies', pc, data, context, (err, ret_courseErrs, dependencies) => {
-=======
-                const options = {
-                    question_dir: path.join(course.path, 'questions', question.directory),
-                };
-                module.exports.processQuestionHtml('dependencies', pc, data, options, (err, ret_courseErrs, dependencies) => {
->>>>>>> 97e1ab96
+                module.exports.processQuestionHtml('dependencies', pc, data, context, (err, ret_courseErrs, dependencies) => {
                     if (ERR(err, callback)) return;
                     courseErrs.push(...ret_courseErrs);
 
