--- conflicted
+++ resolved
@@ -19,11 +19,9 @@
 
   * Add guidance on how to update ChangeLog to docs in `contributing.md` (Tim Bretl).
 
-<<<<<<< HEAD
   * Add server load reporting to CloudWatch (Matt West).
-=======
+
   * Add question QR code for proctor lookup during exams (Dave Mussulman).
->>>>>>> 44cd5530
 
   * Fix broken file upload element (Nathan Walters).
 
