
# ChangeLog

* __next version__ - XXXX-XX-XX

  * Upgrade to Bootstrap 4 (Nathan Walters).

  * Upgrade to NodeJS 8.x LTS (Matt West).

  * Upgrade all Node dependencies to latest versions (Nathan Walters).

  * Add new Issues page style and flexible filtering (Nathan Walters).

  * Add `pl_threejs` element (Tim Bretl).

  * Add translation to `pl_threejs` element (Tim Bretl).

  * Change sigfig and decdig method of comparison to reduce tolerance (Tim Bretl).

  * Change default relative tolerance from 1e-5 to 1e-2 (Tim Bretl).

  * Fix broken file upload element (Nathan Walters).

  * Fix broken popover and improve assessment label styles (Nathan Walters).

  * Fix bug in `pl_matrix_input` that crashed on submission of large integers (Tim Bretl).

  * Fix broken popovers in input elements (Tim Bretl).

  * Update question card coloring; collapse past submissions by default (Nathan Walters).

  * Fix issues on instructor question page (Nathan Walters).

  * Make Travis build fail if Changelog has not been updated (Nathan Walters).

  * Fix styling of file upload element (Nathan Walters).

<<<<<<< HEAD
  * Fix Google OAuth login (James Wang)
=======
  * Only run changelog verifier on pull request builds (Nathan Walters).
>>>>>>> 7f69ad41

* __2.11.0__ - 2017-12-29

  * Add support for partial credit in Homeworks (Tim Bretl).

  * Add help text to Exam assessment instance page (Tim Bretl).

  * Add support for partial credit in exams (Tim Bretl).

  * Add `<pl_file_preview>` element (Nathan Walters).

  * Add docker image for external graders with clang (Nathan Walters).

  * Add new exam grading UX with no buttons on overview page (Matt West).

  * Add Travis CI running the docker image for consistency (Matt West).

  * Add better and faster docker re-builds (Jake Bailey).

  * Add `ZJUI` as a institution option (Matt West).

  * Add python linter (Nathan Walters).

  * Add ESLint for style checking and fix related issues (Nathan Walters).

  * Add test coverage reporting with `coverage.io` (Nathan Walters).

  * Add documentation clarification on `"role": "Student"` access.

  * Add more core libraries (backbone, PrairieDraw, etc) (Matt West).

  * Add hiding of "Grade" button for manual grading (Matt West).

  * Add docs example of mixed on-campus and remote exam (Matt West).

  * Add Azure AD authentication (Matt West).

  * Add ZJU institution checking from ID (Matt West).

  * Add logout support for multiple authentication providers (Matt West).

  * Add PrairieGrader for external grading (Nathan Walters).

  * Add redirect handler to enable assessment deep links (Dave Mussulman).

  * Add `pycryptodome` for authenticated question data (Jake Bailey).

  * Add `v2` and `v3` tags to exampleCourse questions (Dave Mussulman).

  * Add `externalGradingOptions.timeout` parameter (Nathan Walters).

  * Add "Report an issue" button on questions (Matt West).

  * Add `allowIssueReporting` assessment option, default false (Matt West).

  * Add more statistics for external grader instances (Matt West).

  * Add "generating" animation to "Start assessment" button (Matt West).

  * Add maximum statistics for grading jobs (Matt West).

  * Add index on `grading_jobs.date` to speed up statistics (Matt West).

  * Add `to_json()` and `from_json()` to `prairielearn.py` to help JSON serialize standard types (Tim Bretl).

  * Add build-time system updates to Docker image (Jake Bailey).

  * Add new UINs for dev users to avoid conflicts in production DB (Matt West).

  * Add `partialCredit` question option (Matt West).

  * Add jsPlumb library from PL v1 (Matt West).

  * Add ability to de-link course instances from PrairieSchedule (Matt West).

  * Add explicit POST size limit of 200 KiB (Matt West).

  * Add size limits for grading jobs (100 KiB) (Nathan Walters).

  * Add linting for trailing commas (Nathan Walters).

  * Add GitHub link to instructor question view (Dave Mussulman).

  * Add instructor view of external grading logs (Nathan Walters).

  * Add legacy file path fallback to `clientFilesCourse` (Matt West).

  * Add full grading job log display from S3 (Nathan Walters).

  * Add instructor editing of total points and question points for assessment
    instances (Matt West).

  * Add `addBinary` example question (Matt West).

  * Add `make` to the Docker container (Dave Mussulman).

  * Add more feedback when submission to `pl_symbolic_input` has invalid format (Tim Bretl).

  * Add live update of external grading results (Nathan Walters).

  * Add ability for user to switch between MATLAB and python format in `pl_matrix_output` (Tim Bretl).

  * Add copy-to-clipboard button in `pl_matrix_output` (Tim Bretl).

  * Add detailed question statistics (Paras Sud).

  * Add visible logging for incremental DB migrations (Matt West).

  * Add support for python format in `pl_matrix_input` (Tim Bretl).

  * Add student and instructor question links on instructor page (Matt West).

  * Add new python grading framework for exampleCourse (Nathan Walters).

  * Add CSV export of best (highest scoring) submissions (Matt West).

  * Add CSV download for instance questions (Matt West).

  * Split installing documentation into separate method sections (Matt West).

  * Remove unused dead code (`/lib/db.js`, `question-servers/shortAnswer.js`,
    and `tests/sync/*`) (Nathan Walters).

  * Remove cookie-clearing on error page (Matt West).

  * Remove old unused Python caller code (Tim Bretl).

  * Remove AWS Batch external grader (Nathan Walters).

  * Remove the need for `<pl_variable_score>` in questions (Tim Bretl).

  * Remove detailed AzureAD logging (Matt West).

  * Remove the need to return `data` in python functions (Tim Bretl).

  * Change `externalGradingOptions.files` to `.serverFilesCourse`
    (Nathan Walters).

  * Change Python question code timeout from 5 s to 20 s (Tim Bretl).

  * Change "Errors" tab to "Issues" (Matt West).

  * Change max DB connections from 10 to 100 (Matt West).

  * Shift most `exampleCourse` to the external `pl-template` repository.

  * Shift symbolic input parser to `lib/python_helper_sympy.py` (Tim Bretl).

  * Fix external graders with invalid submissions (Nathan Walters).

  * Fix handling of too-large file uploads (Matt West).

  * Fix rendering glitch in instructor question table (Matt West).

  * Fix instructor closing of assessment instances (Matt West).

  * Fix spurious "question is complete" bug (Tim Bretl).

  * Fix bug in sigfig method of comparison when correct answer is zero (Tim Bretl).

  * Fix bug in pl_file_upload where students could upload arbitrary files (Nathan Walters).

  * Fix render bug on exams for questions without points (Matt West).

  * Fix assessment authorization when mode is NULL (Matt West).

  * Fix bug that prevented scalars from being rendered by `pl_matrix_output` (Tim Bretl).

  * Fix bug that prevented unicode minus from being parsed by `pl_matrix_output` and `pl_number_input` (Tim Bretl).

  * Fix external grading score display when score is missing (Nathan Walters).

  * Fix handling of image pull fails for external grading (Nathan Walters).

  * Fix options for v3 questions (Jake Bailey).

  * Fix course element reloading on sync (Nathan Walters).

  * Fix course element file loading (Matt West).

  * Fix file downloads as zip for v2 questions (Matt West).

  * Fix exam instance error handling with broken variants (Tim Bretl).

  * Fix `pl_number_input` to allow suffix for units with `display=inline` (Tim Bretl).

  * Fix symbolic input parser to eliminate use of `sympy.sympify` (Tim Bretl).

  * Fix bug that prevented numbers from being converted in sympy equivalents in symbolic input parser (Tim Bretl).

  * Fix bug that prevented use of multiple symbols in `pl_symbolic_input` (Tim Bretl).

  * Fix inoperable "Test" buttons for non-v3 questions by hiding them (Matt West).

  * Fix inaccurate issue counts on assessments (Matt West).

  * Fix exam auto-closing issue with legacy assessment instances (Matt West).

  * Fix double-click handling on question buttons (Matt West).

  * Fix one broken exam from blocking other exams auto-closing (Matt West).

  * Fix v2 questions `clientCode` path on Exam assessments (Matt West).

  * Fix decreased Exams scores with reduced credit (Matt West).

  * Fix premature answer display for `pl_multiple_choice` and `pl_checkbox` (Matt West).

  * Fix broken popovers in student exam questions (Tim Bretl).

  * Fix canceling of grading jobs on a new submission (Matt West).

  * Fix symbolic expression parsing bug by disallowing floating-point numbers (Tim Bretl).

  * Fix handling of broken questions on Homeworks (Matt West).

  * Fix handling of `inf` and `nan` submissions in `pl_number_input` (Tim Bretl).

  * Fix server crash in grading job handling (Nathan Walters).

  * Fix a few very old submissions with NaN scores (Matt West).

  * Fix assessment re-open/close link rendering (Nathan Walters).

  * Fix null-byte handling in grader results (Nathan Walters).

  * Fix elements not reading their templates with UTF-8 encoding (Nathan Walters).

  * Fix display of assessment score to 2 decimal places (Nathan Walters).

  * Fix gradebook to choose best score rather than worst (Matt West).

  * Fix bug in `pl_number_input` that crashed on submission of large integers (Tim Bretl).

* __2.10.1__ - 2017-05-24

  * Fix display of saved submissions for Exam assessments.

* __2.10.0__ - 2017-05-20

  * Add real-time grading job status with websockets (Nathan Walters).

  * Add full DB schema migration system (Nathan Walters).

  * Add unit tests for DB migrations (Nathan Walters).

  * Add Python modules for autograders: `numpy`, `scipy`, `matplotlib`,
    `sympy`, and `pandas` (Jordi Paris Ferrer).

  * Add `scipy` and `numpy` to the PL docker image.

  * Add documentation on the new authentication flow.

  * Add more developer documentation on the database schema.

  * Add export of full database in CSV, optionally anonymized.

  * Use Python 3.5 for autograders in `exampleCourse` (Nathan Walters).

  * Fix docker build script usage help.

  * Fix base64 encoding of uploaded files.

* __2.9.1__ - 2017-05-17

  * Fix handling of failed grading jobs (Nathan Walters).

* __2.9.0__ - 2017-05-14

  * Add support for Google OAuth2 authentication.

  * Shift documentation to Read the Docs.

  * Fix handling of Unicode characters in question data.

* __2.8.0__ - 2017-05-04

  * Add DB storage of exam mode networks.

  * Add `config` table to DB with system `display_timezone`.

  * Fix async handling in regrading unit tests.

* __2.7.0__ - 2017-04-28

  * Add `/pl/webhooks/ping` endpoint for automated health checks.

  * Add `singleVariant` flag for non-randomized questions.

  * Add documentation and improve layout for external autograder files
    (Nathan Walters).

  * Add link to detailed instances CSV file on instructor assessment page.

  * Add more assessment CSV download options.

  * Allow development use of non-master git branches for courses.

  * Fix `max_points` update during regrading.

  * Fix env var security in autograder containers (Jordi Paris Ferrer).

  * Fix external autograder output display (Nathan Walters).

  * Fix home directory detection for external autograder jobs.

  * Fix rendering of table row lines in student question lists.

* __2.6.0__ - 2017-04-16

  * Add full external autograder support with AWS and local docker support
    (Nathan Walters, Jordi Paris Ferrer).

* __2.5.3__ - 2017-04-14

  * Fix docker build with `migrations/` directory.

* __2.5.2__ - 2017-04-14

  * Fix regrading support.

* __2.5.1__ - 2017-04-12

  * Fix Exam reservation enforcement when multiple reservations exist.

* __2.5.0__ - 2017-04-11

  * Speed up rendering of instructor pages with assessment statistics.

  * Speed up calculation of assessment durations.

  * Speed up pages with job sequences.

  * Add per-day mean scores to the by-day score plot.

  * Add `points` and `max_points` output to assessment_instances CSV.

  * Add `migrations/` directory for ordered DB schema changes.

  * Fix assessment duration estimation for homeworks (1-hour gap maximum).

  * Fix CSV link on gradebook page.

  * Fix sorting of assessment on gradebook page.

  * Fix CSV download on instructor assessments overview page.

  * Fix date format in activity log CSV.

  * Fix links to questions on activity log pages.

  * Remove "permanent URL" on instructor assessments overview page.

* __2.4.1__ - 2017-04-08

  * Set question `feedback` to the empty object when missing.

* __2.3.2__ - 2017-04-08

  * Set question `feedback` to the empty object when missing.

* __2.4.0__ - 2017-04-07

  * Add connection to PrairieSchedule to enforce Exam reservations.

  * Fix ordering of assessment set headers in assessment lists.

  * Fix duration calculations to be from assessment start to last submission.

  * Show all submissions in downloaded CSV files even in dev mode.

  * Fix `Manual` grading type (Jake Bailey).

  * Change `forceMaxPoints` to only take affect during an explicit regrade.

* __2.3.1__ - 2017-03-23

  * Don't display deleted courses on the enroll (add/remove courses) page.

* __2.3.0__ - 2017-03-08

  * Change `feedback` to be visible for open questions on exams.

  * Make `feedback` visible within `submission.html` (Ray Essick).

  * Fix auto-finishing of exams after a 6-hour timeout.

  * Add regrading support with `forceMaxPoints` option.

  * Add preliminary external autograder support by the HackIllinois team
    (Genna Helsel, Teju Nareddy, Jordi Paris Ferrer, Nathan Walters).

  * Add question points and percentage scores to `*_final_submissions.csv`.

  * Add per-day score histograms to instructor assessment page (Paras Sud).

* __2.2.2__ - 2017-02-23

  * Add more indexes and improve unique constraint ordering for indexes.

* __2.2.1__ - 2017-02-18

  * Only show feedback for open exams in CS 233.

* __2.2.0__ - 2017-02-18

  * Show feedback for graded questions on exams, even if exam is
    still open (Jake Bailey).

* __2.1.3__ - 2017-02-17

  * Prevent multiple submissions to a single homework question variant.

  * Fix option passing to question server.js functions.

  * Fix course deletion on Admin page.

* __2.1.2__ - 2017-02-15

  * Catch bad Shibboleth authentication data with "(null)" UID.

  * Fix logging of `instance_question_id` in response.

* __2.1.1__ - 2017-02-13

  * Update ChangeLog.

* __2.1.0__ - 2017-02-13

  * Fix division-by-zero error in homeworks when `max_points` is zero
    (Jake Bailey).

  * Fix typos in documentation (Andre Schleife).

  * Fix MTF questions.

  * Fix assessment links on Instructor Gradebook page.

  * Fix XSS vulnerability by storing `questionJson` in base64.

* __2.0.3__ - 2017-02-04

  * Cache `instance_questions.status` to speed up page loads.

* __2.0.2__ - 2017-02-04

  * Speed up SQL query in `instance_questions` authorization.

* __2.0.1__ - 2017-01-28

  * Fix incorrect `max_points` for homeworks with question alternatives.

* __2.0.0__ - 2017-01-13

  * Make v2 the primary version and shift the old v1 to a subdirectory.

  * Add support for syncing a course from a remote git repository.

  * Add dev mode with local disk syncing and other dev features.

  * Convert score_perc to double (instead of integer).

  * Add UUIDs to all input JSON files to support renaming.

  * Convert all DB tables to bigserial primary keys.

  * Add docker build for course development.

  * Add question difficulty vs discrimination plots (Paras Sud).

  * Add 'Administrator' users will full site access.

  * Standardize names of JSON files and client/server file directories.

  * Clean up JSON file formats for everything except questions.

  * Add documentation for all v2 file formats.

  * Add conversion script from v1 to v2 assessment format (Dallas Trinkle).

* __1.22.0__ - 2016-12-09

  * Add IP ranges for final exams in DCL.

  * Fix docker instructions (Allen Kleiner).

  * Skip update of test instances for non-existent tests.

  * Fix crashing bug due to function call typo (Kevin Wang).

  * Don't attempt to generate statistics for non-existent questions.

  * Improve robustness of `submittedAnswer` restore for Fabric.js questions.

  * Add `fixedExponential` formatter.

  * Add raw score (full precision) to CSV downloads.

  * Fix logging error (Eric Huber).

  * Generate hi-res versions of LaTeX images for Fabric.js support.

  * (V2) Enable assessments with multiple instances per student.

  * (V2) Fix submission rendering for admin question views (Ray Essick).

  * (V2) Add past submissions view on exam question pages (Ray Essick).

  * (V2) Add underlying support for external (RabbitMQ) and manual grading.

  * (V2) Fix grading operations outside the main transaction.

  * (V2) Add question alternatives within assessments.

  * (V2) Implement generic CSRF protection for all pages.

  * (V2) Split site into Admin and User pages.

  * (V2) Add unified homepage with course list and self-enrollment.

  * (V2) Fix SQL import newline handling on Windows.

  * (V2) Add docker build.

  * (V2) Add admin view of individual assessment instances.

* __1.21.0__ - 2016-09-14

  * Use hi-res time for random seeds, improving test randomization.

  * Improve margins around `Save answer` buttons (Eric Huber).

  * Improve sorting of tests with identical numbers to sub-sort on titles.

  * Fix handling of question shuffling within tests (Binglin Chen).

  * Fix user role reading from `courseInfo.json`.

  * Fix error-handling code in `POST /submissions`.

  * Remove Siebel 0224 from `Exam` mode (Jeffrey Tolar).

  * (V2) Automatically regenerate assessment statistics every 10 minutes.

  * (V2) Fix CSV statistics downloads.

  * (V2) Switch to local copy of MathJax.

  * (V2) Implement access date display.

  * (V2) Implement `Exam` and `Homework` assessment types.

* __1.20.0__ - 2016-08-24

  * Fix `jsPlumb` naming case (Jeffrey Tolar).

  * Remove `/export.csv` endpoint (Kevin Wang).

  * Explicitly specify dependency versions in `package.json` (Kevin Wang).

  * Validate effective UID before creating tInstances (Kevin Wang).

  * Fix display of `trueAnswers` for all questions (Kevin Wang).

  * Document the Reload button (Jeffrey Tolar).

  * Fix role changing restrictions (Jeffrey Tolar).

  * Improve naming of exam grade/finish buttons and modal texts (Kevin Wang).

  * Show zone titles within tests (Jeffrey Tolar).

  * Remove current exam score from sidebar (Kevin Wang).

  * Split out helper modules from server code (Jeffrey Tolar).

  * Warn user when exam has unanswered questions (Kevin Wang).

  * Improve user feedback when all exam questions are answered (Kevin Wang).

  * Fix viewport width handling (Jeffrey Tolar).

  * Upgrade to ExpressJS 4.x.

  * Disallow multiple submissions for a single homework question instance (Kevin Wang).

  * Fix all server-side error handling to use standard NodeJS convention (Kevin Wang).

  * Fix race condition on client initialization (Jeffrey Tolar).

  * Improve server-side RequireJS usage (Jeffrey Tolar).

  * Add submissions directly from the command line (Kevin Wang).

  * Improve docs for Windows installations (Dave Mussulman).

  * Expose `PLConfig` to backend to access server URL (Kevin Wang).

  * Fix crash on `GET /clientFiles/` (Kevin Wang).

  * Fix handling of large git pulls of class data (Jeffrey Tolar).

  * Fix `mtfclient` to properly handle checkbox listening (Terence Nip).

  * Fix percentage score exports.

  * Switch exam-mode IP blocks to new CBTF location in Grainger.

  * Add new drawing commands for LShape, TShape, DistLoad (Mariana Silva).

  * Store latex text images per-course rather than globally.

  * Add homework random shuffle mode with global question numbers (Binglin Chen).

  * (V2) Add experimental backend using PostgresQL and server-side rendering.

* __1.19.0__ - 2016-02-23

  * Add Ace editor for in-question code editing (Terence Nip).

  * Add `MultipleTrueFalse` question type (Terence Nip).

  * Upgrade MathJax to 2.6.0 to fix "vertical bar" rendering problem.

  * Add `adm-zip` support for questions to create zip files (Craig Zilles).

  * Enable embedded images in MultipleChoice and Checkbox question types.

  * Fix bugs related to reporting of PrairieLearn git version.

  * Add Errors tab for instructors to see server-side errors, and report more errors.

  * Add Reload button in development mode.

  * Add support for variable credit on tests (bonus credit and partial credit).

  * Remove the Adaptive test type (superseded by Game).

  * Add validation for dates on server load.

  * Fix display of question answer feedback during RetryExams.

  * Change all test scores to be stored as percentages without decimal places (rounded down).

  * Add `{{params.a | vector}}` template for bracketed vectors.

  * Support IP range checking for Siebel basement labs.

* __1.18.0__ - 2016-01-20

  * Fix security hole to restrict question access to accessible tests.

  * Add `jsplumb` support (Terence Nip).

* __1.17.0__ - 2015-11-04

  * Fix missing `questionFile()` caused by upgraded underscore templating.

  * Fix sorting of tests with mixed integer/string numbers.

  * Fix broken PrairieDraw figures after submission grading.

  * Fix role changes on User page with Firefox.

  * Fix username setting when UID is set.

  * Fix User page dropdowns to default to current state.

  * Add a User page button to change back to the authenticated UID.

  * Fix missing user list in dropdown after UID change.

  * Add "Troubleshooting" documentation page with frequently asked questions.

  * Add documentation about tests and questions versus test instances and question instances.

  * Add `Checkbox` question type.

  * Add `exampleCourse/questions/randomZip` example.

  * Remove unused `backend/questions` and `backend/tests` templates in favor of `exampleCourse`.

  * Include MathJax inside PrairieLearn.

  * Fix TeX label generation scripts to support Python 3.X and `courseDir` config variable.

* __1.16.1__ - 2015-10-12

  * Fix alignment of date plots on Safari.

* __1.16.0__ - 2015-10-12

  * Link questions on test "Admin" pages to question instances.

  * Add statistics by day for exam-type tests.

* __1.15.2__ - 2015-10-09

  * Fix doc references from "Assessment Detail" to assessment "Admin" page.

* __1.15.1__ - 2015-10-08

  * Clean up `particleMotion` example HTML templates.

* __1.15.0__ - 2015-10-08

  * Enable feedback in questions during exams and add `particleMotion` example.

* __1.14.1__ - 2015-10-08

  * Fix documentation typo in test access control section.

* __1.14.0__ - 2015-10-08

  * Add "uids" as an access rule restriction in test "allowAccess".

* __1.13.2__ - 2015-10-08

  * Use a locally-hosted copy of MathJax.

* __1.13.1__ - 2015-10-04

  * Fix test statistics for `Exam` and `PracExam` tests.

* __1.13.0__ - 2015-10-04

  * Plot score histogram in test admin view (Binglin Chen @chen386).

  * Add question statistics to test admin view.

  * Display PrairieLearn version number on the Sync page.

* __1.12.1__ - 2015-09-24

  * Fix test statistics for `RetryExam` using zones.

* __1.12.0__ - 2015-09-24

  * Standardize question numbering to be like #3.8 rather than #3-8 (Terence Nip @tnip).

  * Fix schema validation and example for RetryExams with multiple qids in a question.

* __1.11.1__ - 2015-09-23

  * Fix build bug with missing moment-timezone.

  * Remove deprecation warning for `questionGroups` in `RetryExam`.

* __1.11.0__ - 2015-09-23

  * Redesign of the "Assessment" page to be more compact and consistent.

  * Add `zones` to `RetryExam` to control question-order randomization.

  * Add `variantsPerQuestion` and `unlimitedVariants` options for `RetryExam`.

  * Improve test naming consistency and fix navbar link bugs with tests.

  * Allow test numbers to be strings.

* __1.10.2__ - 2015-09-19

  * Fix bug introduced by 1.10.1 that broke all tests (overly general change events).

* __1.10.1__ - 2015-09-18

  * Fix bug that caused the "User" page to not display changes in user, role, or mode.

* __1.10.0__ - 2015-09-15

  * Add "reset test" capability for instructors.

  * Only allow questions to be solved for accessible tests.

  * Add export test data capability for instructors.

  * Add summary test statistics for instructors.

* __1.9.1__ - 2015-09-11

  * Fix docs/example to add blank target for test text links.

  * Fix `clientFiles` to also handle subdirectories.

* __1.9.0__ - 2015-09-11

  * Add `clientFiles` and docs for adding text/files to tests.

* __1.8.1__ - 2015-09-10

  * Fix security hold where anyone could access `/export.csv`.

* __1.8.0__ - 2015-09-09

  * Add optional header text for `RetryExam` (for formula sheets, etc).

* __1.7.6__ - 2015-09-09

  * Load frontend website even if there were errors fetching data.

* __1.7.5__ - 2015-09-07

  * Reload all question `server.js` files after "Sync" with a git course repository.

* __1.7.4__ - 2015-09-06

  * Correctly give highest score for assessments with duplicate scores.

* __1.7.3__ - 2015-09-06

  * Fix bug that created multiple tInstances.

* __1.7.2__ - 2015-09-02

  * Fix `exampleCourse/questions/addVectors` to use `QServer` so `gradeAnswer()` is truly optional.

* __1.7.1__ - 2015-09-02

  * Fix schema links in documentation.

  * Add documentation for question options.

  * Add docs and text on the User page to describe the server `mode` in more detail.

* __1.7.0__ - 2015-09-01

  * Don't generate new question variants until the old variant is answered.

* __1.6.0__ - 2015-09-01

  * Make `exampleCourse/tests/homework1` visible by default.

  * Display course name in page title.

  * Use "assessment" rather than "homework" or "test" in user-visible strings.

* __1.5.2__ - 2015-08-31

  * Fix example `backend/config.json` in the docs.

* __1.5.1__ - 2015-08-30

  * Clarify docs about user role setting.

* __1.5.0__ - 2015-08-26

  * Enable exam mode detection via hard-coded IP range for the CBTF.

* __1.4.1__ - 2015-08-26

  * `export.csv` now uses test `set` rather than `type` for test names.

* __1.4.0__ - 2015-08-25

  * Add documentation and help text for Sync page.

  * Fix display of commit information when using older versions of git.

  * Add figure to example question `addVectors` in `exampleCourse`.

* __1.3.2__ - 2015-08-24

  * Fix `allowAccess` checks to not always fail.

* __1.3.1__ - 2015-08-24

  * Fix `pulls` error when `gitCourseBranch` is not set.

* __1.3.0__ - 2015-08-24

  * Change default `allowAccess` to block all non-instructor access.

* __1.2.1__ - 2015-08-24

  * Fix race condition in user creation and correctly record user names.

* __1.2.0__ - 2015-08-23

  * Add "Sync" feature to pull from a git repository.

  * Fix missing `template` field in `config.json` schema.

  * Improve error logging with more specific error information.

* __1.1.0__ - 2015-08-22

  * Add access logging to the database.

* __1.0.2__ - 2015-08-19

  * Documentation fixes following the bootcamp.

  * Fix undefined logger error if `config.json` contains errors (reported by Craig and Mariana).

* __1.0.1__ - 2015-08-18

  * Fix `npm` module list during bootcamp (remove `nodetime`, add `moment`).

* __1.0.0__ - 2015-08-18

  * First public release for pre-Fall-2015 bootcamp.<|MERGE_RESOLUTION|>--- conflicted
+++ resolved
@@ -35,11 +35,9 @@
 
   * Fix styling of file upload element (Nathan Walters).
 
-<<<<<<< HEAD
+  * Only run changelog verifier on pull request builds (Nathan Walters).
+
   * Fix Google OAuth login (James Wang)
-=======
-  * Only run changelog verifier on pull request builds (Nathan Walters).
->>>>>>> 7f69ad41
 
 * __2.11.0__ - 2017-12-29
 
