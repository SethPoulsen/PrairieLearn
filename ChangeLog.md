--- conflicted
+++ resolved
@@ -59,9 +59,8 @@
 
   * Add more detailed grader statistics (Matt West).
 
-<<<<<<< HEAD
   * Add question `demoSurveyQuestion` as a way of collecting feedback (James Balamuta, h/t Geoffrey Herman).
-=======
+
   * Add diagnostics for external grader results processing (Dave Mussulman).
 
   * Add the `ucidata` package to `centos-plbase` (James Balamuta, h/t David Dalpiaz).
@@ -79,7 +78,6 @@
   * Add file size limit to student-visible part of `pl-file-upload` (Nathan Bowman).
 
   * Add explanation of `None` role in documentation and instructor gradebook view (James Balamuta).
->>>>>>> 681cf9fd
 
   * Change v3 questions to disable autocomplete on the question form (Nathan Walters).
 
