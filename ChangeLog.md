--- conflicted
+++ resolved
@@ -99,13 +99,11 @@
 
   * Add Python library regex to plbase (Nathan Bowman).
 
-<<<<<<< HEAD
   * Add `minAdvancePerc` attribute to assessment configs to force students to complete questions in-order (David Mitchell).
-=======
+
   * Add `all-of-the-above` and `none-of-the-above` attributes to `<pl-multiple-choice>` (Bojin Yao)
 
   * Add `external-json` attribute to `<pl-multiple-choice>` (Bojin Yao)
->>>>>>> a57a6ac1
 
   * Change v3 questions to disable autocomplete on the question form (Nathan Walters).
 
