
# ChangeLog

* __next version__ - XXXX-XX-XX

  * Add student name and clickable e-mail address information to issue reports (James Balamuta).

  * Add `tools/dump_*` scripts to filter and anonymize per-course dumps (Matt West).

  * Fix HTML rendering by reverting `cheerio.js` to `0.22.0` (Matt West).

  * Fix Google auth using new API (Matt West).

  * Fix several issues with various elements (Nathan Walters).

<<<<<<< HEAD
  * Fix error when rendering ungraded external grading submissions (Matt West).
=======
  * Fix sync failure if a course instance has no `assessments` directory and add warning in sync log (Ray Essick).
>>>>>>> 249416fd

  * Change element names to use dashes instead of underscores (Nathan Walters).

  * Change deprecated `new Buffer()` calls to `Buffer.from()` (Ray Essick).

  * Change to Node.js 10 and PostgreSQL 10 (Matt West).

  * Change `centos7-ocaml` grader image to `ocaml-4.05` (Matt West).

* __3.0.0__ - 2018-05-23

  * Add improved support for very large file downloads (Nathan Walters).

  * Add support for running in production inside Docker (Matt West).

  * Add configurable authentication sources menu (Dave Mussulman).

  * Add locking to enable multi-server deployments (Matt West).

  * Add per-assessment PrairieSchedule exam linking (Matt West).

  * Add "Report cheating" page in Exam mode (Matt West).

  * Add `package-lock.json` to Docker image build (Matt West).

  * Add additional information about indices to database descriptions (Nathan Walters).

  * Add configurable `homeUrl` to support container deployments (Matt West).

  * Fix migration 111 to allow re-running (Matt West).

  * Fix docs to provide workaround for `mcrypt` install error on OSX (Tim Bretl).

  * Change `popper.js` to version `1.14.0` (Tim Bretl).

* __2.12.0__ - 2018-05-19

  * Add new issues page style and flexible filtering (Nathan Walters).

  * Add `pl_threejs` element (Tim Bretl).

  * Add translation to `pl_threejs` element (Tim Bretl).

  * Add `pl_code` element for code syntax highlighting (Matt West).

  * Add FAQ docs about post-semester access (Matt West).

  * Add handling of complex numbers to `pl_number_input`, `pl_matrix_input`, and `pl_matrix_output` (Tim Bretl).

  * Add more questions to unit tests (Tim Bretl).

  * Add guidance on how to update ChangeLog to docs in `contributing.md` (Tim Bretl).

  * Add server load reporting to CloudWatch (Matt West).

  * Add question QR code for proctor lookup during exams (Dave Mussulman).

  * Add course-instance-wide issue reporting flag (Matt West).

  * Add advertisement for HackIllinois 2018 (Matt West).

  * Add blocked-event-loop monitor (Matt West).

  * Add per-job load tracking (Matt West).

  * Add _R_ to the `centos7-plbase` Docker Image (James Balamuta).

  * Add `centos7-plbase` Docker image (Matt West).

  * Add memory and CPU limits to local external graders (Matt West).

  * Add `tools/` to Docker image (Matt West).

  * Add docs for generating LaTeX label images with Docker (Matt West).

  * Add option to enable networking access on external grading containers (Nathan Walters).

  * Add `sympy.ImmutableMatrix` to list of types accepted by `prairielearn.to_json()` (Tim Bretl).

  * Add form help text indicating multiple answer can be selected for `pl_checkbox` (James Balamuta).

  * Add demo question showcasing all options for `pl_checkbox` (James Balamuta).

  * Add example of how to use PL to learn student names (Tim Bretl).

  * Add exception handling to python caller to display what can't be converted to valid JSON (Tim Bretl).

  * Add tags list to question stats CSV (Matt West).

  * Add Redis to support websockets when running with multiple servers (Nathan Walters).

  * Add support for dtype in `pl.to_json` and `pl.from_json` (Tim Bretl).

  * Add better grading-instance autoscaling calculations (Matt West).

  * Add student page view tracking (Matt West).

  * Add predictive grader autoscaling (Matt West).

  * Add links to student questions on instructor assessment instance page (Matt West).

  * Add Safe Exam Browser support (Dave Mussulman).

  * Add instance question durations to CSV output (Matt West).

  * Add load-testing script (Matt West).

  * Add documentation for the `shuffleQuestions` option (Matt West).

  * Add course instance id to all question variants (Nathan Walters).

  * Add docs for external grading statistics (Matt West).

  * Add ability to restore original file in `pl_file_editor` (Nathan Walters).

  * Add `pl_integer_input` element (Tim Bretl).

  * Add consistency checks for `course_instance_id` in `variants` (Matt West).

  * Add `merge=union` strategy for `ChangeLog.md` (Matt West).

  * Add developer docs about question rendering (Matt West).

  * Add submission info modal with external grading stats (Nathan Walters).

  * Add `load-test` support for v2 questions (Matt West).

  * Fix broken file upload element (Nathan Walters).

  * Fix broken popover and improve assessment label styles (Nathan Walters).

  * Fix bug in `pl_matrix_input` that crashed on submission of large integers (Tim Bretl).

  * Fix broken popovers in input elements (Tim Bretl).

  * Fix bug in `pl_threejs` that applied different error tolerances to render and grade (Tim Bretl).

  * Fix bug in `pl_threejs` that showed wrong body position in answer panel (Tim Bretl).

  * Fix bug in `pl_threejs` to handle case when submitted answer is None (Tim Bretl).

  * Fix doc to clarify the rules for changing UUIDs (James Balamuta).

  * Fix issues on instructor question page (Nathan Walters).

  * Fix styling of file upload element (Nathan Walters).

  * Fix Google OAuth login (James Wang).

  * Fix unicode symbols and HTML entities in question.html (Matt West).

  * Fix bug in `addBinary` example question (Tim Bretl).

  * Fix error message for `display` attribute of `pl_number_input` (Matt West).

  * Fix bug in handling of MATLAB format in answers submitted to `pl_matrix_input` (Tim Bretl).

  * Fix request load tracking (Matt West).

  * Fix test-server shutdown procedures (Matt West).

  * Fix `readthedocs` build (Matt West).

  * Fix course role edit icon (Nathan Walters).

  * Fix Coveralls.io reporting (Dave Mussulman).

  * Fix tag order display (Dave Mussulman, h/t Pengyu Cheng).

  * Fix navbar role switching button text (Dave Mussulman).

  * Fix all calls of `json.dumps` to make them produce valid JSON (Tim Bretl).

  * Fix error when rendering question score panel (Nathan Walters).

  * Fix questions without tags not displaying on instructor assessment page (Jake Bailey).

  * Fix daily external grader statistics to split out receive time (Matt West).

  * Fix crash in `pl_external_grader_results` caused by malformed results (Nathan Walters).

  * Fix question order on instructor assessment instance page (Matt West).

  * Fix bug in display of input element tolerances (Tim Bretl).

  * Fix `variants.course_instance_id` migration (Matt West).

  * Fix typo in `exampleCourse/questions/positionTimeGraph` (Matt West).

  * Fix 'Load from disk' works when emulating non-instructor roles (Dave Mussulman).

  * Fix slow query for file downloads (Matt West).

  * Fix external grading documentation to describe the current code (Nathan Walters).

  * Change to Bootstrap 4 (Nathan Walters).

  * Change to NodeJS 8.x LTS (Matt West).

  * Change all node dependencies to latest versions (Nathan Walters).

  * Change `sigfig` and `decdig` method of comparison to reduce tolerance (Tim Bretl).

  * Change default relative tolerance from `1e-5` to `1e-2` (Tim Bretl).

  * Change question card coloring and collapse past submissions by default (Nathan Walters).

  * Change build process so Travis fails if changelog has not been updated (Nathan Walters).

  * Change build process to verify changelog update only on PR (Nathan Walters).

  * Change all required python packages to latest minor versions (Tim Bretl).

  * Change all bare `except:` to `except Exception:` in python code (Tim Bretl).

  * Change Docker build to start from `centos7-plbase` (Matt West).

  * Change `requirements.txt` to include `rpy2` (James Balamuta).

  * Change to Python 3.6 in `centos7-base` grader image (Matt West).

  * Change `pl_checkbox` to display form help text by default (James Balamuta).

  * Change authenication redirects to preserve originally visited URL (Dave Mussulman).

  * Change Docker postgresql to do initializations/migrations at build (Dave Mussulman).

  * Change the example course to be available to any institution (Matt West).

  * Change `centos7-plbase` docker image to not use `/PrairieLearn` directory (Matt West).

  * Change shared code to be in external PrairieLib library (Nathan Walters).

  * Change instructor issues page to show student message on new line; remove `is:automatically-reported` filter (Nathan Walters).

  * Change CSRF codes to be URL-safe (Dave Mussulman).

  * Change closed exams to not be reviewable for students (Dave Mussulman).

  * Remove HackIllinois advertisement (Matt West).

* __2.11.0__ - 2017-12-29

  * Add support for partial credit in Homeworks (Tim Bretl).

  * Add help text to Exam assessment instance page (Tim Bretl).

  * Add support for partial credit in exams (Tim Bretl).

  * Add `<pl_file_preview>` element (Nathan Walters).

  * Add docker image for external graders with clang (Nathan Walters).

  * Add new exam grading UX with no buttons on overview page (Matt West).

  * Add Travis CI running the docker image for consistency (Matt West).

  * Add better and faster docker re-builds (Jake Bailey).

  * Add `ZJUI` as a institution option (Matt West).

  * Add python linter (Nathan Walters).

  * Add ESLint for style checking and fix related issues (Nathan Walters).

  * Add test coverage reporting with `coverage.io` (Nathan Walters).

  * Add documentation clarification on `"role": "Student"` access.

  * Add more core libraries (backbone, PrairieDraw, etc) (Matt West).

  * Add hiding of "Grade" button for manual grading (Matt West).

  * Add docs example of mixed on-campus and remote exam (Matt West).

  * Add Azure AD authentication (Matt West).

  * Add ZJU institution checking from ID (Matt West).

  * Add logout support for multiple authentication providers (Matt West).

  * Add PrairieGrader for external grading (Nathan Walters).

  * Add redirect handler to enable assessment deep links (Dave Mussulman).

  * Add `pycryptodome` for authenticated question data (Jake Bailey).

  * Add `v2` and `v3` tags to exampleCourse questions (Dave Mussulman).

  * Add `externalGradingOptions.timeout` parameter (Nathan Walters).

  * Add "Report an issue" button on questions (Matt West).

  * Add `allowIssueReporting` assessment option, default false (Matt West).

  * Add more statistics for external grader instances (Matt West).

  * Add "generating" animation to "Start assessment" button (Matt West).

  * Add maximum statistics for grading jobs (Matt West).

  * Add index on `grading_jobs.date` to speed up statistics (Matt West).

  * Add `to_json()` and `from_json()` to `prairielearn.py` to help JSON serialize standard types (Tim Bretl).

  * Add build-time system updates to Docker image (Jake Bailey).

  * Add new UINs for dev users to avoid conflicts in production DB (Matt West).

  * Add `partialCredit` question option (Matt West).

  * Add jsPlumb library from PL v1 (Matt West).

  * Add ability to de-link course instances from PrairieSchedule (Matt West).

  * Add explicit POST size limit of 200 KiB (Matt West).

  * Add size limits for grading jobs (100 KiB) (Nathan Walters).

  * Add linting for trailing commas (Nathan Walters).

  * Add GitHub link to instructor question view (Dave Mussulman).

  * Add instructor view of external grading logs (Nathan Walters).

  * Add legacy file path fallback to `clientFilesCourse` (Matt West).

  * Add full grading job log display from S3 (Nathan Walters).

  * Add instructor editing of total points and question points for assessment
    instances (Matt West).

  * Add `addBinary` example question (Matt West).

  * Add `make` to the Docker container (Dave Mussulman).

  * Add more feedback when submission to `pl_symbolic_input` has invalid format (Tim Bretl).

  * Add live update of external grading results (Nathan Walters).

  * Add ability for user to switch between MATLAB and python format in `pl_matrix_output` (Tim Bretl).

  * Add copy-to-clipboard button in `pl_matrix_output` (Tim Bretl).

  * Add detailed question statistics (Paras Sud).

  * Add visible logging for incremental DB migrations (Matt West).

  * Add support for python format in `pl_matrix_input` (Tim Bretl).

  * Add student and instructor question links on instructor page (Matt West).

  * Add new python grading framework for exampleCourse (Nathan Walters).

  * Add CSV export of best (highest scoring) submissions (Matt West).

  * Add CSV download for instance questions (Matt West).

  * Split installing documentation into separate method sections (Matt West).

  * Remove unused dead code (`/lib/db.js`, `question-servers/shortAnswer.js`,
    and `tests/sync/*`) (Nathan Walters).

  * Remove cookie-clearing on error page (Matt West).

  * Remove old unused Python caller code (Tim Bretl).

  * Remove AWS Batch external grader (Nathan Walters).

  * Remove the need for `<pl_variable_score>` in questions (Tim Bretl).

  * Remove detailed AzureAD logging (Matt West).

  * Remove the need to return `data` in python functions (Tim Bretl).

  * Change `externalGradingOptions.files` to `.serverFilesCourse`
    (Nathan Walters).

  * Change Python question code timeout from 5 s to 20 s (Tim Bretl).

  * Change "Errors" tab to "Issues" (Matt West).

  * Change max DB connections from 10 to 100 (Matt West).

  * Shift most `exampleCourse` to the external `pl-template` repository.

  * Shift symbolic input parser to `lib/python_helper_sympy.py` (Tim Bretl).

  * Fix external graders with invalid submissions (Nathan Walters).

  * Fix handling of too-large file uploads (Matt West).

  * Fix rendering glitch in instructor question table (Matt West).

  * Fix instructor closing of assessment instances (Matt West).

  * Fix spurious "question is complete" bug (Tim Bretl).

  * Fix bug in sigfig method of comparison when correct answer is zero (Tim Bretl).

  * Fix bug in pl_file_upload where students could upload arbitrary files (Nathan Walters).

  * Fix render bug on exams for questions without points (Matt West).

  * Fix assessment authorization when mode is NULL (Matt West).

  * Fix bug that prevented scalars from being rendered by `pl_matrix_output` (Tim Bretl).

  * Fix bug that prevented unicode minus from being parsed by `pl_matrix_output` and `pl_number_input` (Tim Bretl).

  * Fix external grading score display when score is missing (Nathan Walters).

  * Fix handling of image pull fails for external grading (Nathan Walters).

  * Fix options for v3 questions (Jake Bailey).

  * Fix course element reloading on sync (Nathan Walters).

  * Fix course element file loading (Matt West).

  * Fix file downloads as zip for v2 questions (Matt West).

  * Fix exam instance error handling with broken variants (Tim Bretl).

  * Fix `pl_number_input` to allow suffix for units with `display=inline` (Tim Bretl).

  * Fix symbolic input parser to eliminate use of `sympy.sympify` (Tim Bretl).

  * Fix bug that prevented numbers from being converted in sympy equivalents in symbolic input parser (Tim Bretl).

  * Fix bug that prevented use of multiple symbols in `pl_symbolic_input` (Tim Bretl).

  * Fix inoperable "Test" buttons for non-v3 questions by hiding them (Matt West).

  * Fix inaccurate issue counts on assessments (Matt West).

  * Fix exam auto-closing issue with legacy assessment instances (Matt West).

  * Fix double-click handling on question buttons (Matt West).

  * Fix one broken exam from blocking other exams auto-closing (Matt West).

  * Fix v2 questions `clientCode` path on Exam assessments (Matt West).

  * Fix decreased Exams scores with reduced credit (Matt West).

  * Fix premature answer display for `pl_multiple_choice` and `pl_checkbox` (Matt West).

  * Fix broken popovers in student exam questions (Tim Bretl).

  * Fix canceling of grading jobs on a new submission (Matt West).

  * Fix symbolic expression parsing bug by disallowing floating-point numbers (Tim Bretl).

  * Fix handling of broken questions on Homeworks (Matt West).

  * Fix handling of `inf` and `nan` submissions in `pl_number_input` (Tim Bretl).

  * Fix server crash in grading job handling (Nathan Walters).

  * Fix a few very old submissions with NaN scores (Matt West).

  * Fix assessment re-open/close link rendering (Nathan Walters).

  * Fix null-byte handling in grader results (Nathan Walters).

  * Fix elements not reading their templates with UTF-8 encoding (Nathan Walters).

  * Fix display of assessment score to 2 decimal places (Nathan Walters).

  * Fix gradebook to choose best score rather than worst (Matt West).

  * Fix bug in `pl_number_input` that crashed on submission of large integers (Tim Bretl).

* __2.10.1__ - 2017-05-24

  * Fix display of saved submissions for Exam assessments.

* __2.10.0__ - 2017-05-20

  * Add real-time grading job status with websockets (Nathan Walters).

  * Add full DB schema migration system (Nathan Walters).

  * Add unit tests for DB migrations (Nathan Walters).

  * Add Python modules for autograders: `numpy`, `scipy`, `matplotlib`,
    `sympy`, and `pandas` (Jordi Paris Ferrer).

  * Add `scipy` and `numpy` to the PL docker image.

  * Add documentation on the new authentication flow.

  * Add more developer documentation on the database schema.

  * Add export of full database in CSV, optionally anonymized.

  * Use Python 3.5 for autograders in `exampleCourse` (Nathan Walters).

  * Fix docker build script usage help.

  * Fix base64 encoding of uploaded files.

* __2.9.1__ - 2017-05-17

  * Fix handling of failed grading jobs (Nathan Walters).

* __2.9.0__ - 2017-05-14

  * Add support for Google OAuth2 authentication.

  * Shift documentation to Read the Docs.

  * Fix handling of Unicode characters in question data.

* __2.8.0__ - 2017-05-04

  * Add DB storage of exam mode networks.

  * Add `config` table to DB with system `display_timezone`.

  * Fix async handling in regrading unit tests.

* __2.7.0__ - 2017-04-28

  * Add `/pl/webhooks/ping` endpoint for automated health checks.

  * Add `singleVariant` flag for non-randomized questions.

  * Add documentation and improve layout for external autograder files
    (Nathan Walters).

  * Add link to detailed instances CSV file on instructor assessment page.

  * Add more assessment CSV download options.

  * Allow development use of non-master git branches for courses.

  * Fix `max_points` update during regrading.

  * Fix env var security in autograder containers (Jordi Paris Ferrer).

  * Fix external autograder output display (Nathan Walters).

  * Fix home directory detection for external autograder jobs.

  * Fix rendering of table row lines in student question lists.

* __2.6.0__ - 2017-04-16

  * Add full external autograder support with AWS and local docker support
    (Nathan Walters, Jordi Paris Ferrer).

* __2.5.3__ - 2017-04-14

  * Fix docker build with `migrations/` directory.

* __2.5.2__ - 2017-04-14

  * Fix regrading support.

* __2.5.1__ - 2017-04-12

  * Fix Exam reservation enforcement when multiple reservations exist.

* __2.5.0__ - 2017-04-11

  * Speed up rendering of instructor pages with assessment statistics.

  * Speed up calculation of assessment durations.

  * Speed up pages with job sequences.

  * Add per-day mean scores to the by-day score plot.

  * Add `points` and `max_points` output to assessment_instances CSV.

  * Add `migrations/` directory for ordered DB schema changes.

  * Fix assessment duration estimation for homeworks (1-hour gap maximum).

  * Fix CSV link on gradebook page.

  * Fix sorting of assessment on gradebook page.

  * Fix CSV download on instructor assessments overview page.

  * Fix date format in activity log CSV.

  * Fix links to questions on activity log pages.

  * Remove "permanent URL" on instructor assessments overview page.

* __2.4.1__ - 2017-04-08

  * Set question `feedback` to the empty object when missing.

* __2.3.2__ - 2017-04-08

  * Set question `feedback` to the empty object when missing.

* __2.4.0__ - 2017-04-07

  * Add connection to PrairieSchedule to enforce Exam reservations.

  * Fix ordering of assessment set headers in assessment lists.

  * Fix duration calculations to be from assessment start to last submission.

  * Show all submissions in downloaded CSV files even in dev mode.

  * Fix `Manual` grading type (Jake Bailey).

  * Change `forceMaxPoints` to only take affect during an explicit regrade.

* __2.3.1__ - 2017-03-23

  * Don't display deleted courses on the enroll (add/remove courses) page.

* __2.3.0__ - 2017-03-08

  * Change `feedback` to be visible for open questions on exams.

  * Make `feedback` visible within `submission.html` (Ray Essick).

  * Fix auto-finishing of exams after a 6-hour timeout.

  * Add regrading support with `forceMaxPoints` option.

  * Add preliminary external autograder support by the HackIllinois team
    (Genna Helsel, Teju Nareddy, Jordi Paris Ferrer, Nathan Walters).

  * Add question points and percentage scores to `*_final_submissions.csv`.

  * Add per-day score histograms to instructor assessment page (Paras Sud).

* __2.2.2__ - 2017-02-23

  * Add more indexes and improve unique constraint ordering for indexes.

* __2.2.1__ - 2017-02-18

  * Only show feedback for open exams in CS 233.

* __2.2.0__ - 2017-02-18

  * Show feedback for graded questions on exams, even if exam is
    still open (Jake Bailey).

* __2.1.3__ - 2017-02-17

  * Prevent multiple submissions to a single homework question variant.

  * Fix option passing to question server.js functions.

  * Fix course deletion on Admin page.

* __2.1.2__ - 2017-02-15

  * Catch bad Shibboleth authentication data with "(null)" UID.

  * Fix logging of `instance_question_id` in response.

* __2.1.1__ - 2017-02-13

  * Update ChangeLog.

* __2.1.0__ - 2017-02-13

  * Fix division-by-zero error in homeworks when `max_points` is zero
    (Jake Bailey).

  * Fix typos in documentation (Andre Schleife).

  * Fix MTF questions.

  * Fix assessment links on Instructor Gradebook page.

  * Fix XSS vulnerability by storing `questionJson` in base64.

* __2.0.3__ - 2017-02-04

  * Cache `instance_questions.status` to speed up page loads.

* __2.0.2__ - 2017-02-04

  * Speed up SQL query in `instance_questions` authorization.

* __2.0.1__ - 2017-01-28

  * Fix incorrect `max_points` for homeworks with question alternatives.

* __2.0.0__ - 2017-01-13

  * Make v2 the primary version and shift the old v1 to a subdirectory.

  * Add support for syncing a course from a remote git repository.

  * Add dev mode with local disk syncing and other dev features.

  * Convert score_perc to double (instead of integer).

  * Add UUIDs to all input JSON files to support renaming.

  * Convert all DB tables to bigserial primary keys.

  * Add docker build for course development.

  * Add question difficulty vs discrimination plots (Paras Sud).

  * Add 'Administrator' users will full site access.

  * Standardize names of JSON files and client/server file directories.

  * Clean up JSON file formats for everything except questions.

  * Add documentation for all v2 file formats.

  * Add conversion script from v1 to v2 assessment format (Dallas Trinkle).

* __1.22.0__ - 2016-12-09

  * Add IP ranges for final exams in DCL.

  * Fix docker instructions (Allen Kleiner).

  * Skip update of test instances for non-existent tests.

  * Fix crashing bug due to function call typo (Kevin Wang).

  * Don't attempt to generate statistics for non-existent questions.

  * Improve robustness of `submittedAnswer` restore for Fabric.js questions.

  * Add `fixedExponential` formatter.

  * Add raw score (full precision) to CSV downloads.

  * Fix logging error (Eric Huber).

  * Generate hi-res versions of LaTeX images for Fabric.js support.

  * (V2) Enable assessments with multiple instances per student.

  * (V2) Fix submission rendering for admin question views (Ray Essick).

  * (V2) Add past submissions view on exam question pages (Ray Essick).

  * (V2) Add underlying support for external (RabbitMQ) and manual grading.

  * (V2) Fix grading operations outside the main transaction.

  * (V2) Add question alternatives within assessments.

  * (V2) Implement generic CSRF protection for all pages.

  * (V2) Split site into Admin and User pages.

  * (V2) Add unified homepage with course list and self-enrollment.

  * (V2) Fix SQL import newline handling on Windows.

  * (V2) Add docker build.

  * (V2) Add admin view of individual assessment instances.

* __1.21.0__ - 2016-09-14

  * Use hi-res time for random seeds, improving test randomization.

  * Improve margins around `Save answer` buttons (Eric Huber).

  * Improve sorting of tests with identical numbers to sub-sort on titles.

  * Fix handling of question shuffling within tests (Binglin Chen).

  * Fix user role reading from `courseInfo.json`.

  * Fix error-handling code in `POST /submissions`.

  * Remove Siebel 0224 from `Exam` mode (Jeffrey Tolar).

  * (V2) Automatically regenerate assessment statistics every 10 minutes.

  * (V2) Fix CSV statistics downloads.

  * (V2) Switch to local copy of MathJax.

  * (V2) Implement access date display.

  * (V2) Implement `Exam` and `Homework` assessment types.

* __1.20.0__ - 2016-08-24

  * Fix `jsPlumb` naming case (Jeffrey Tolar).

  * Remove `/export.csv` endpoint (Kevin Wang).

  * Explicitly specify dependency versions in `package.json` (Kevin Wang).

  * Validate effective UID before creating tInstances (Kevin Wang).

  * Fix display of `trueAnswers` for all questions (Kevin Wang).

  * Document the Reload button (Jeffrey Tolar).

  * Fix role changing restrictions (Jeffrey Tolar).

  * Improve naming of exam grade/finish buttons and modal texts (Kevin Wang).

  * Show zone titles within tests (Jeffrey Tolar).

  * Remove current exam score from sidebar (Kevin Wang).

  * Split out helper modules from server code (Jeffrey Tolar).

  * Warn user when exam has unanswered questions (Kevin Wang).

  * Improve user feedback when all exam questions are answered (Kevin Wang).

  * Fix viewport width handling (Jeffrey Tolar).

  * Upgrade to ExpressJS 4.x.

  * Disallow multiple submissions for a single homework question instance (Kevin Wang).

  * Fix all server-side error handling to use standard NodeJS convention (Kevin Wang).

  * Fix race condition on client initialization (Jeffrey Tolar).

  * Improve server-side RequireJS usage (Jeffrey Tolar).

  * Add submissions directly from the command line (Kevin Wang).

  * Improve docs for Windows installations (Dave Mussulman).

  * Expose `PLConfig` to backend to access server URL (Kevin Wang).

  * Fix crash on `GET /clientFiles/` (Kevin Wang).

  * Fix handling of large git pulls of class data (Jeffrey Tolar).

  * Fix `mtfclient` to properly handle checkbox listening (Terence Nip).

  * Fix percentage score exports.

  * Switch exam-mode IP blocks to new CBTF location in Grainger.

  * Add new drawing commands for LShape, TShape, DistLoad (Mariana Silva).

  * Store latex text images per-course rather than globally.

  * Add homework random shuffle mode with global question numbers (Binglin Chen).

  * (V2) Add experimental backend using PostgresQL and server-side rendering.

* __1.19.0__ - 2016-02-23

  * Add Ace editor for in-question code editing (Terence Nip).

  * Add `MultipleTrueFalse` question type (Terence Nip).

  * Upgrade MathJax to 2.6.0 to fix "vertical bar" rendering problem.

  * Add `adm-zip` support for questions to create zip files (Craig Zilles).

  * Enable embedded images in MultipleChoice and Checkbox question types.

  * Fix bugs related to reporting of PrairieLearn git version.

  * Add Errors tab for instructors to see server-side errors, and report more errors.

  * Add Reload button in development mode.

  * Add support for variable credit on tests (bonus credit and partial credit).

  * Remove the Adaptive test type (superseded by Game).

  * Add validation for dates on server load.

  * Fix display of question answer feedback during RetryExams.

  * Change all test scores to be stored as percentages without decimal places (rounded down).

  * Add `{{params.a | vector}}` template for bracketed vectors.

  * Support IP range checking for Siebel basement labs.

* __1.18.0__ - 2016-01-20

  * Fix security hole to restrict question access to accessible tests.

  * Add `jsplumb` support (Terence Nip).

* __1.17.0__ - 2015-11-04

  * Fix missing `questionFile()` caused by upgraded underscore templating.

  * Fix sorting of tests with mixed integer/string numbers.

  * Fix broken PrairieDraw figures after submission grading.

  * Fix role changes on User page with Firefox.

  * Fix username setting when UID is set.

  * Fix User page dropdowns to default to current state.

  * Add a User page button to change back to the authenticated UID.

  * Fix missing user list in dropdown after UID change.

  * Add "Troubleshooting" documentation page with frequently asked questions.

  * Add documentation about tests and questions versus test instances and question instances.

  * Add `Checkbox` question type.

  * Add `exampleCourse/questions/randomZip` example.

  * Remove unused `backend/questions` and `backend/tests` templates in favor of `exampleCourse`.

  * Include MathJax inside PrairieLearn.

  * Fix TeX label generation scripts to support Python 3.X and `courseDir` config variable.

* __1.16.1__ - 2015-10-12

  * Fix alignment of date plots on Safari.

* __1.16.0__ - 2015-10-12

  * Link questions on test "Admin" pages to question instances.

  * Add statistics by day for exam-type tests.

* __1.15.2__ - 2015-10-09

  * Fix doc references from "Assessment Detail" to assessment "Admin" page.

* __1.15.1__ - 2015-10-08

  * Clean up `particleMotion` example HTML templates.

* __1.15.0__ - 2015-10-08

  * Enable feedback in questions during exams and add `particleMotion` example.

* __1.14.1__ - 2015-10-08

  * Fix documentation typo in test access control section.

* __1.14.0__ - 2015-10-08

  * Add "uids" as an access rule restriction in test "allowAccess".

* __1.13.2__ - 2015-10-08

  * Use a locally-hosted copy of MathJax.

* __1.13.1__ - 2015-10-04

  * Fix test statistics for `Exam` and `PracExam` tests.

* __1.13.0__ - 2015-10-04

  * Plot score histogram in test admin view (Binglin Chen @chen386).

  * Add question statistics to test admin view.

  * Display PrairieLearn version number on the Sync page.

* __1.12.1__ - 2015-09-24

  * Fix test statistics for `RetryExam` using zones.

* __1.12.0__ - 2015-09-24

  * Standardize question numbering to be like #3.8 rather than #3-8 (Terence Nip @tnip).

  * Fix schema validation and example for RetryExams with multiple qids in a question.

* __1.11.1__ - 2015-09-23

  * Fix build bug with missing moment-timezone.

  * Remove deprecation warning for `questionGroups` in `RetryExam`.

* __1.11.0__ - 2015-09-23

  * Redesign of the "Assessment" page to be more compact and consistent.

  * Add `zones` to `RetryExam` to control question-order randomization.

  * Add `variantsPerQuestion` and `unlimitedVariants` options for `RetryExam`.

  * Improve test naming consistency and fix navbar link bugs with tests.

  * Allow test numbers to be strings.

* __1.10.2__ - 2015-09-19

  * Fix bug introduced by 1.10.1 that broke all tests (overly general change events).

* __1.10.1__ - 2015-09-18

  * Fix bug that caused the "User" page to not display changes in user, role, or mode.

* __1.10.0__ - 2015-09-15

  * Add "reset test" capability for instructors.

  * Only allow questions to be solved for accessible tests.

  * Add export test data capability for instructors.

  * Add summary test statistics for instructors.

* __1.9.1__ - 2015-09-11

  * Fix docs/example to add blank target for test text links.

  * Fix `clientFiles` to also handle subdirectories.

* __1.9.0__ - 2015-09-11

  * Add `clientFiles` and docs for adding text/files to tests.

* __1.8.1__ - 2015-09-10

  * Fix security hold where anyone could access `/export.csv`.

* __1.8.0__ - 2015-09-09

  * Add optional header text for `RetryExam` (for formula sheets, etc).

* __1.7.6__ - 2015-09-09

  * Load frontend website even if there were errors fetching data.

* __1.7.5__ - 2015-09-07

  * Reload all question `server.js` files after "Sync" with a git course repository.

* __1.7.4__ - 2015-09-06

  * Correctly give highest score for assessments with duplicate scores.

* __1.7.3__ - 2015-09-06

  * Fix bug that created multiple tInstances.

* __1.7.2__ - 2015-09-02

  * Fix `exampleCourse/questions/addVectors` to use `QServer` so `gradeAnswer()` is truly optional.

* __1.7.1__ - 2015-09-02

  * Fix schema links in documentation.

  * Add documentation for question options.

  * Add docs and text on the User page to describe the server `mode` in more detail.

* __1.7.0__ - 2015-09-01

  * Don't generate new question variants until the old variant is answered.

* __1.6.0__ - 2015-09-01

  * Make `exampleCourse/tests/homework1` visible by default.

  * Display course name in page title.

  * Use "assessment" rather than "homework" or "test" in user-visible strings.

* __1.5.2__ - 2015-08-31

  * Fix example `backend/config.json` in the docs.

* __1.5.1__ - 2015-08-30

  * Clarify docs about user role setting.

* __1.5.0__ - 2015-08-26

  * Enable exam mode detection via hard-coded IP range for the CBTF.

* __1.4.1__ - 2015-08-26

  * `export.csv` now uses test `set` rather than `type` for test names.

* __1.4.0__ - 2015-08-25

  * Add documentation and help text for Sync page.

  * Fix display of commit information when using older versions of git.

  * Add figure to example question `addVectors` in `exampleCourse`.

* __1.3.2__ - 2015-08-24

  * Fix `allowAccess` checks to not always fail.

* __1.3.1__ - 2015-08-24

  * Fix `pulls` error when `gitCourseBranch` is not set.

* __1.3.0__ - 2015-08-24

  * Change default `allowAccess` to block all non-instructor access.

* __1.2.1__ - 2015-08-24

  * Fix race condition in user creation and correctly record user names.

* __1.2.0__ - 2015-08-23

  * Add "Sync" feature to pull from a git repository.

  * Fix missing `template` field in `config.json` schema.

  * Improve error logging with more specific error information.

* __1.1.0__ - 2015-08-22

  * Add access logging to the database.

* __1.0.2__ - 2015-08-19

  * Documentation fixes following the bootcamp.

  * Fix undefined logger error if `config.json` contains errors (reported by Craig and Mariana).

* __1.0.1__ - 2015-08-18

  * Fix `npm` module list during bootcamp (remove `nodetime`, add `moment`).

* __1.0.0__ - 2015-08-18

  * First public release for pre-Fall-2015 bootcamp.<|MERGE_RESOLUTION|>--- conflicted
+++ resolved
@@ -13,11 +13,9 @@
 
   * Fix several issues with various elements (Nathan Walters).
 
-<<<<<<< HEAD
   * Fix error when rendering ungraded external grading submissions (Matt West).
-=======
+
   * Fix sync failure if a course instance has no `assessments` directory and add warning in sync log (Ray Essick).
->>>>>>> 249416fd
 
   * Change element names to use dashes instead of underscores (Nathan Walters).
 
