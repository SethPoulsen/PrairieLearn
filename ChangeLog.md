--- conflicted
+++ resolved
@@ -75,11 +75,9 @@
 
   * Add ability to de-link course instances from PrairieSchedule (Matt West).
 
-<<<<<<< HEAD
+  * Add explicit POST size limit of 200 KiB (Matt West).
+
   * Add size limits for grading jobs (100 KiB) (Nathan Walters).
-=======
-  * Add explicit POST size limit of 200 KiB (Matt West).
->>>>>>> a7460496
 
   * Split installing documentation into separate method sections (Matt West).
 
