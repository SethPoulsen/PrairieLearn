
# ChangeLog

* __next version__ - XXXX-XX-XX

  * Add new issues page style and flexible filtering (Nathan Walters).

  * Add `pl_threejs` element (Tim Bretl).

  * Add translation to `pl_threejs` element (Tim Bretl).

  * Add `pl_code` element for code syntax highlighting (Matt West).

  * Add FAQ docs about post-semester access (Matt West).

  * Add handling of complex numbers to `pl_number_input`, `pl_matrix_input`, and `pl_matrix_output` (Tim Bretl).

  * Add more questions to unit tests (Tim Bretl).

  * Add guidance on how to update ChangeLog to docs in `contributing.md` (Tim Bretl).

  * Add server load reporting to CloudWatch (Matt West).

  * Add question QR code for proctor lookup during exams (Dave Mussulman).

  * Add course-instance-wide issue reporting flag (Matt West).

  * Add advertisement for HackIllinois 2018 (Matt West).

  * Add blocked-event-loop monitor (Matt West).

  * Add per-job load tracking (Matt West).

  * Add _R_ to the `centos7-plbase` Docker Image (James Balamuta).

  * Add `centos7-plbase` Docker image (Matt West).

  * Add memory and CPU limits to local external graders (Matt West).

  * Add `tools/` to Docker image (Matt West).

  * Add docs for generating LaTeX label images with Docker (Matt West).

  * Fix broken file upload element (Nathan Walters).

  * Fix broken popover and improve assessment label styles (Nathan Walters).

  * Fix bug in `pl_matrix_input` that crashed on submission of large integers (Tim Bretl).

  * Fix broken popovers in input elements (Tim Bretl).

  * Fix bug in `pl_threejs` that applied different error tolerances to render and grade (Tim Bretl).

  * Fix bug in `pl_threejs` that showed wrong body position in answer panel (Tim Bretl).

  * Fix bug in `pl_threejs` to handle case when submitted answer is None (Tim Bretl).

  * Fix doc to clarify the rules for changing UUIDs (James Balamuta).

  * Fix issues on instructor question page (Nathan Walters).

  * Fix styling of file upload element (Nathan Walters).

  * Fix Google OAuth login (James Wang).

  * Fix unicode symbols and HTML entities in question.html (Matt West).

  * Fix bug in `addBinary` example question (Tim Bretl).

  * Fix error message for `display` attribute of `pl_number_input` (Matt West).

  * Fix bug in handling of MATLAB format in answers submitted to `pl_matrix_input` (Tim Bretl).

  * Fix request load tracking (Matt West).

  * Fix test-server shutdown procedures (Matt West).

  * Fix `readthedocs` build (Matt West).

<<<<<<< HEAD
  * Fix course role edit icon (Nathan Walters).
=======
  * Fix Coveralls.io reporting (Dave Mussulman).
>>>>>>> 3c21a4b5

  * Change to Bootstrap 4 (Nathan Walters).

  * Change to NodeJS 8.x LTS (Matt West).

  * Change all node dependencies to latest versions (Nathan Walters).

  * Change `sigfig` and `decdig` method of comparison to reduce tolerance (Tim Bretl).

  * Change default relative tolerance from `1e-5` to `1e-2` (Tim Bretl).

  * Change question card coloring and collapse past submissions by default (Nathan Walters).

  * Change build process so Travis fails if changelog has not been updated (Nathan Walters).

  * Change build process to verify changelog update only on PR (Nathan Walters).

  * Change all required python packages to latest minor versions (Tim Bretl).

  * Change all bare `except:` to `except Exception:` in python code (Tim Bretl).

  * Change Docker build to start from `centos7-plbase` (Matt West).

  * Change `requirements.txt` to include `rpy2` (James Balamuta).

  * Change to Python 3.6 in `centos7-base` grader image (Matt West).

  * Remove HackIllinois advertisement (Matt West).

  * Add option to enable networking access on external grading containers (Nathan Walters).

* __2.11.0__ - 2017-12-29

  * Add support for partial credit in Homeworks (Tim Bretl).

  * Add help text to Exam assessment instance page (Tim Bretl).

  * Add support for partial credit in exams (Tim Bretl).

  * Add `<pl_file_preview>` element (Nathan Walters).

  * Add docker image for external graders with clang (Nathan Walters).

  * Add new exam grading UX with no buttons on overview page (Matt West).

  * Add Travis CI running the docker image for consistency (Matt West).

  * Add better and faster docker re-builds (Jake Bailey).

  * Add `ZJUI` as a institution option (Matt West).

  * Add python linter (Nathan Walters).

  * Add ESLint for style checking and fix related issues (Nathan Walters).

  * Add test coverage reporting with `coverage.io` (Nathan Walters).

  * Add documentation clarification on `"role": "Student"` access.

  * Add more core libraries (backbone, PrairieDraw, etc) (Matt West).

  * Add hiding of "Grade" button for manual grading (Matt West).

  * Add docs example of mixed on-campus and remote exam (Matt West).

  * Add Azure AD authentication (Matt West).

  * Add ZJU institution checking from ID (Matt West).

  * Add logout support for multiple authentication providers (Matt West).

  * Add PrairieGrader for external grading (Nathan Walters).

  * Add redirect handler to enable assessment deep links (Dave Mussulman).

  * Add `pycryptodome` for authenticated question data (Jake Bailey).

  * Add `v2` and `v3` tags to exampleCourse questions (Dave Mussulman).

  * Add `externalGradingOptions.timeout` parameter (Nathan Walters).

  * Add "Report an issue" button on questions (Matt West).

  * Add `allowIssueReporting` assessment option, default false (Matt West).

  * Add more statistics for external grader instances (Matt West).

  * Add "generating" animation to "Start assessment" button (Matt West).

  * Add maximum statistics for grading jobs (Matt West).

  * Add index on `grading_jobs.date` to speed up statistics (Matt West).

  * Add `to_json()` and `from_json()` to `prairielearn.py` to help JSON serialize standard types (Tim Bretl).

  * Add build-time system updates to Docker image (Jake Bailey).

  * Add new UINs for dev users to avoid conflicts in production DB (Matt West).

  * Add `partialCredit` question option (Matt West).

  * Add jsPlumb library from PL v1 (Matt West).

  * Add ability to de-link course instances from PrairieSchedule (Matt West).

  * Add explicit POST size limit of 200 KiB (Matt West).

  * Add size limits for grading jobs (100 KiB) (Nathan Walters).

  * Add linting for trailing commas (Nathan Walters).

  * Add GitHub link to instructor question view (Dave Mussulman).

  * Add instructor view of external grading logs (Nathan Walters).

  * Add legacy file path fallback to `clientFilesCourse` (Matt West).

  * Add full grading job log display from S3 (Nathan Walters).

  * Add instructor editing of total points and question points for assessment
    instances (Matt West).

  * Add `addBinary` example question (Matt West).

  * Add `make` to the Docker container (Dave Mussulman).

  * Add more feedback when submission to `pl_symbolic_input` has invalid format (Tim Bretl).

  * Add live update of external grading results (Nathan Walters).

  * Add ability for user to switch between MATLAB and python format in `pl_matrix_output` (Tim Bretl).

  * Add copy-to-clipboard button in `pl_matrix_output` (Tim Bretl).

  * Add detailed question statistics (Paras Sud).

  * Add visible logging for incremental DB migrations (Matt West).

  * Add support for python format in `pl_matrix_input` (Tim Bretl).

  * Add student and instructor question links on instructor page (Matt West).

  * Add new python grading framework for exampleCourse (Nathan Walters).

  * Add CSV export of best (highest scoring) submissions (Matt West).

  * Add CSV download for instance questions (Matt West).

  * Split installing documentation into separate method sections (Matt West).

  * Remove unused dead code (`/lib/db.js`, `question-servers/shortAnswer.js`,
    and `tests/sync/*`) (Nathan Walters).

  * Remove cookie-clearing on error page (Matt West).

  * Remove old unused Python caller code (Tim Bretl).

  * Remove AWS Batch external grader (Nathan Walters).

  * Remove the need for `<pl_variable_score>` in questions (Tim Bretl).

  * Remove detailed AzureAD logging (Matt West).

  * Remove the need to return `data` in python functions (Tim Bretl).

  * Change `externalGradingOptions.files` to `.serverFilesCourse`
    (Nathan Walters).

  * Change Python question code timeout from 5 s to 20 s (Tim Bretl).

  * Change "Errors" tab to "Issues" (Matt West).

  * Change max DB connections from 10 to 100 (Matt West).

  * Shift most `exampleCourse` to the external `pl-template` repository.

  * Shift symbolic input parser to `lib/python_helper_sympy.py` (Tim Bretl).

  * Fix external graders with invalid submissions (Nathan Walters).

  * Fix handling of too-large file uploads (Matt West).

  * Fix rendering glitch in instructor question table (Matt West).

  * Fix instructor closing of assessment instances (Matt West).

  * Fix spurious "question is complete" bug (Tim Bretl).

  * Fix bug in sigfig method of comparison when correct answer is zero (Tim Bretl).

  * Fix bug in pl_file_upload where students could upload arbitrary files (Nathan Walters).

  * Fix render bug on exams for questions without points (Matt West).

  * Fix assessment authorization when mode is NULL (Matt West).

  * Fix bug that prevented scalars from being rendered by `pl_matrix_output` (Tim Bretl).

  * Fix bug that prevented unicode minus from being parsed by `pl_matrix_output` and `pl_number_input` (Tim Bretl).

  * Fix external grading score display when score is missing (Nathan Walters).

  * Fix handling of image pull fails for external grading (Nathan Walters).

  * Fix options for v3 questions (Jake Bailey).

  * Fix course element reloading on sync (Nathan Walters).

  * Fix course element file loading (Matt West).

  * Fix file downloads as zip for v2 questions (Matt West).

  * Fix exam instance error handling with broken variants (Tim Bretl).

  * Fix `pl_number_input` to allow suffix for units with `display=inline` (Tim Bretl).

  * Fix symbolic input parser to eliminate use of `sympy.sympify` (Tim Bretl).

  * Fix bug that prevented numbers from being converted in sympy equivalents in symbolic input parser (Tim Bretl).

  * Fix bug that prevented use of multiple symbols in `pl_symbolic_input` (Tim Bretl).

  * Fix inoperable "Test" buttons for non-v3 questions by hiding them (Matt West).

  * Fix inaccurate issue counts on assessments (Matt West).

  * Fix exam auto-closing issue with legacy assessment instances (Matt West).

  * Fix double-click handling on question buttons (Matt West).

  * Fix one broken exam from blocking other exams auto-closing (Matt West).

  * Fix v2 questions `clientCode` path on Exam assessments (Matt West).

  * Fix decreased Exams scores with reduced credit (Matt West).

  * Fix premature answer display for `pl_multiple_choice` and `pl_checkbox` (Matt West).

  * Fix broken popovers in student exam questions (Tim Bretl).

  * Fix canceling of grading jobs on a new submission (Matt West).

  * Fix symbolic expression parsing bug by disallowing floating-point numbers (Tim Bretl).

  * Fix handling of broken questions on Homeworks (Matt West).

  * Fix handling of `inf` and `nan` submissions in `pl_number_input` (Tim Bretl).

  * Fix server crash in grading job handling (Nathan Walters).

  * Fix a few very old submissions with NaN scores (Matt West).

  * Fix assessment re-open/close link rendering (Nathan Walters).

  * Fix null-byte handling in grader results (Nathan Walters).

  * Fix elements not reading their templates with UTF-8 encoding (Nathan Walters).

  * Fix display of assessment score to 2 decimal places (Nathan Walters).

  * Fix gradebook to choose best score rather than worst (Matt West).

  * Fix bug in `pl_number_input` that crashed on submission of large integers (Tim Bretl).

* __2.10.1__ - 2017-05-24

  * Fix display of saved submissions for Exam assessments.

* __2.10.0__ - 2017-05-20

  * Add real-time grading job status with websockets (Nathan Walters).

  * Add full DB schema migration system (Nathan Walters).

  * Add unit tests for DB migrations (Nathan Walters).

  * Add Python modules for autograders: `numpy`, `scipy`, `matplotlib`,
    `sympy`, and `pandas` (Jordi Paris Ferrer).

  * Add `scipy` and `numpy` to the PL docker image.

  * Add documentation on the new authentication flow.

  * Add more developer documentation on the database schema.

  * Add export of full database in CSV, optionally anonymized.

  * Use Python 3.5 for autograders in `exampleCourse` (Nathan Walters).

  * Fix docker build script usage help.

  * Fix base64 encoding of uploaded files.

* __2.9.1__ - 2017-05-17

  * Fix handling of failed grading jobs (Nathan Walters).

* __2.9.0__ - 2017-05-14

  * Add support for Google OAuth2 authentication.

  * Shift documentation to Read the Docs.

  * Fix handling of Unicode characters in question data.

* __2.8.0__ - 2017-05-04

  * Add DB storage of exam mode networks.

  * Add `config` table to DB with system `display_timezone`.

  * Fix async handling in regrading unit tests.

* __2.7.0__ - 2017-04-28

  * Add `/pl/webhooks/ping` endpoint for automated health checks.

  * Add `singleVariant` flag for non-randomized questions.

  * Add documentation and improve layout for external autograder files
    (Nathan Walters).

  * Add link to detailed instances CSV file on instructor assessment page.

  * Add more assessment CSV download options.

  * Allow development use of non-master git branches for courses.

  * Fix `max_points` update during regrading.

  * Fix env var security in autograder containers (Jordi Paris Ferrer).

  * Fix external autograder output display (Nathan Walters).

  * Fix home directory detection for external autograder jobs.

  * Fix rendering of table row lines in student question lists.

* __2.6.0__ - 2017-04-16

  * Add full external autograder support with AWS and local docker support
    (Nathan Walters, Jordi Paris Ferrer).

* __2.5.3__ - 2017-04-14

  * Fix docker build with `migrations/` directory.

* __2.5.2__ - 2017-04-14

  * Fix regrading support.

* __2.5.1__ - 2017-04-12

  * Fix Exam reservation enforcement when multiple reservations exist.

* __2.5.0__ - 2017-04-11

  * Speed up rendering of instructor pages with assessment statistics.

  * Speed up calculation of assessment durations.

  * Speed up pages with job sequences.

  * Add per-day mean scores to the by-day score plot.

  * Add `points` and `max_points` output to assessment_instances CSV.

  * Add `migrations/` directory for ordered DB schema changes.

  * Fix assessment duration estimation for homeworks (1-hour gap maximum).

  * Fix CSV link on gradebook page.

  * Fix sorting of assessment on gradebook page.

  * Fix CSV download on instructor assessments overview page.

  * Fix date format in activity log CSV.

  * Fix links to questions on activity log pages.

  * Remove "permanent URL" on instructor assessments overview page.

* __2.4.1__ - 2017-04-08

  * Set question `feedback` to the empty object when missing.

* __2.3.2__ - 2017-04-08

  * Set question `feedback` to the empty object when missing.

* __2.4.0__ - 2017-04-07

  * Add connection to PrairieSchedule to enforce Exam reservations.

  * Fix ordering of assessment set headers in assessment lists.

  * Fix duration calculations to be from assessment start to last submission.

  * Show all submissions in downloaded CSV files even in dev mode.

  * Fix `Manual` grading type (Jake Bailey).

  * Change `forceMaxPoints` to only take affect during an explicit regrade.

* __2.3.1__ - 2017-03-23

  * Don't display deleted courses on the enroll (add/remove courses) page.

* __2.3.0__ - 2017-03-08

  * Change `feedback` to be visible for open questions on exams.

  * Make `feedback` visible within `submission.html` (Ray Essick).

  * Fix auto-finishing of exams after a 6-hour timeout.

  * Add regrading support with `forceMaxPoints` option.

  * Add preliminary external autograder support by the HackIllinois team
    (Genna Helsel, Teju Nareddy, Jordi Paris Ferrer, Nathan Walters).

  * Add question points and percentage scores to `*_final_submissions.csv`.

  * Add per-day score histograms to instructor assessment page (Paras Sud).

* __2.2.2__ - 2017-02-23

  * Add more indexes and improve unique constraint ordering for indexes.

* __2.2.1__ - 2017-02-18

  * Only show feedback for open exams in CS 233.

* __2.2.0__ - 2017-02-18

  * Show feedback for graded questions on exams, even if exam is
    still open (Jake Bailey).

* __2.1.3__ - 2017-02-17

  * Prevent multiple submissions to a single homework question variant.

  * Fix option passing to question server.js functions.

  * Fix course deletion on Admin page.

* __2.1.2__ - 2017-02-15

  * Catch bad Shibboleth authentication data with "(null)" UID.

  * Fix logging of `instance_question_id` in response.

* __2.1.1__ - 2017-02-13

  * Update ChangeLog.

* __2.1.0__ - 2017-02-13

  * Fix division-by-zero error in homeworks when `max_points` is zero
    (Jake Bailey).

  * Fix typos in documentation (Andre Schleife).

  * Fix MTF questions.

  * Fix assessment links on Instructor Gradebook page.

  * Fix XSS vulnerability by storing `questionJson` in base64.

* __2.0.3__ - 2017-02-04

  * Cache `instance_questions.status` to speed up page loads.

* __2.0.2__ - 2017-02-04

  * Speed up SQL query in `instance_questions` authorization.

* __2.0.1__ - 2017-01-28

  * Fix incorrect `max_points` for homeworks with question alternatives.

* __2.0.0__ - 2017-01-13

  * Make v2 the primary version and shift the old v1 to a subdirectory.

  * Add support for syncing a course from a remote git repository.

  * Add dev mode with local disk syncing and other dev features.

  * Convert score_perc to double (instead of integer).

  * Add UUIDs to all input JSON files to support renaming.

  * Convert all DB tables to bigserial primary keys.

  * Add docker build for course development.

  * Add question difficulty vs discrimination plots (Paras Sud).

  * Add 'Administrator' users will full site access.

  * Standardize names of JSON files and client/server file directories.

  * Clean up JSON file formats for everything except questions.

  * Add documentation for all v2 file formats.

  * Add conversion script from v1 to v2 assessment format (Dallas Trinkle).

* __1.22.0__ - 2016-12-09

  * Add IP ranges for final exams in DCL.

  * Fix docker instructions (Allen Kleiner).

  * Skip update of test instances for non-existent tests.

  * Fix crashing bug due to function call typo (Kevin Wang).

  * Don't attempt to generate statistics for non-existent questions.

  * Improve robustness of `submittedAnswer` restore for Fabric.js questions.

  * Add `fixedExponential` formatter.

  * Add raw score (full precision) to CSV downloads.

  * Fix logging error (Eric Huber).

  * Generate hi-res versions of LaTeX images for Fabric.js support.

  * (V2) Enable assessments with multiple instances per student.

  * (V2) Fix submission rendering for admin question views (Ray Essick).

  * (V2) Add past submissions view on exam question pages (Ray Essick).

  * (V2) Add underlying support for external (RabbitMQ) and manual grading.

  * (V2) Fix grading operations outside the main transaction.

  * (V2) Add question alternatives within assessments.

  * (V2) Implement generic CSRF protection for all pages.

  * (V2) Split site into Admin and User pages.

  * (V2) Add unified homepage with course list and self-enrollment.

  * (V2) Fix SQL import newline handling on Windows.

  * (V2) Add docker build.

  * (V2) Add admin view of individual assessment instances.

* __1.21.0__ - 2016-09-14

  * Use hi-res time for random seeds, improving test randomization.

  * Improve margins around `Save answer` buttons (Eric Huber).

  * Improve sorting of tests with identical numbers to sub-sort on titles.

  * Fix handling of question shuffling within tests (Binglin Chen).

  * Fix user role reading from `courseInfo.json`.

  * Fix error-handling code in `POST /submissions`.

  * Remove Siebel 0224 from `Exam` mode (Jeffrey Tolar).

  * (V2) Automatically regenerate assessment statistics every 10 minutes.

  * (V2) Fix CSV statistics downloads.

  * (V2) Switch to local copy of MathJax.

  * (V2) Implement access date display.

  * (V2) Implement `Exam` and `Homework` assessment types.

* __1.20.0__ - 2016-08-24

  * Fix `jsPlumb` naming case (Jeffrey Tolar).

  * Remove `/export.csv` endpoint (Kevin Wang).

  * Explicitly specify dependency versions in `package.json` (Kevin Wang).

  * Validate effective UID before creating tInstances (Kevin Wang).

  * Fix display of `trueAnswers` for all questions (Kevin Wang).

  * Document the Reload button (Jeffrey Tolar).

  * Fix role changing restrictions (Jeffrey Tolar).

  * Improve naming of exam grade/finish buttons and modal texts (Kevin Wang).

  * Show zone titles within tests (Jeffrey Tolar).

  * Remove current exam score from sidebar (Kevin Wang).

  * Split out helper modules from server code (Jeffrey Tolar).

  * Warn user when exam has unanswered questions (Kevin Wang).

  * Improve user feedback when all exam questions are answered (Kevin Wang).

  * Fix viewport width handling (Jeffrey Tolar).

  * Upgrade to ExpressJS 4.x.

  * Disallow multiple submissions for a single homework question instance (Kevin Wang).

  * Fix all server-side error handling to use standard NodeJS convention (Kevin Wang).

  * Fix race condition on client initialization (Jeffrey Tolar).

  * Improve server-side RequireJS usage (Jeffrey Tolar).

  * Add submissions directly from the command line (Kevin Wang).

  * Improve docs for Windows installations (Dave Mussulman).

  * Expose `PLConfig` to backend to access server URL (Kevin Wang).

  * Fix crash on `GET /clientFiles/` (Kevin Wang).

  * Fix handling of large git pulls of class data (Jeffrey Tolar).

  * Fix `mtfclient` to properly handle checkbox listening (Terence Nip).

  * Fix percentage score exports.

  * Switch exam-mode IP blocks to new CBTF location in Grainger.

  * Add new drawing commands for LShape, TShape, DistLoad (Mariana Silva).

  * Store latex text images per-course rather than globally.

  * Add homework random shuffle mode with global question numbers (Binglin Chen).

  * (V2) Add experimental backend using PostgresQL and server-side rendering.

* __1.19.0__ - 2016-02-23

  * Add Ace editor for in-question code editing (Terence Nip).

  * Add `MultipleTrueFalse` question type (Terence Nip).

  * Upgrade MathJax to 2.6.0 to fix "vertical bar" rendering problem.

  * Add `adm-zip` support for questions to create zip files (Craig Zilles).

  * Enable embedded images in MultipleChoice and Checkbox question types.

  * Fix bugs related to reporting of PrairieLearn git version.

  * Add Errors tab for instructors to see server-side errors, and report more errors.

  * Add Reload button in development mode.

  * Add support for variable credit on tests (bonus credit and partial credit).

  * Remove the Adaptive test type (superseded by Game).

  * Add validation for dates on server load.

  * Fix display of question answer feedback during RetryExams.

  * Change all test scores to be stored as percentages without decimal places (rounded down).

  * Add `{{params.a | vector}}` template for bracketed vectors.

  * Support IP range checking for Siebel basement labs.

* __1.18.0__ - 2016-01-20

  * Fix security hole to restrict question access to accessible tests.

  * Add `jsplumb` support (Terence Nip).

* __1.17.0__ - 2015-11-04

  * Fix missing `questionFile()` caused by upgraded underscore templating.

  * Fix sorting of tests with mixed integer/string numbers.

  * Fix broken PrairieDraw figures after submission grading.

  * Fix role changes on User page with Firefox.

  * Fix username setting when UID is set.

  * Fix User page dropdowns to default to current state.

  * Add a User page button to change back to the authenticated UID.

  * Fix missing user list in dropdown after UID change.

  * Add "Troubleshooting" documentation page with frequently asked questions.

  * Add documentation about tests and questions versus test instances and question instances.

  * Add `Checkbox` question type.

  * Add `exampleCourse/questions/randomZip` example.

  * Remove unused `backend/questions` and `backend/tests` templates in favor of `exampleCourse`.

  * Include MathJax inside PrairieLearn.

  * Fix TeX label generation scripts to support Python 3.X and `courseDir` config variable.

* __1.16.1__ - 2015-10-12

  * Fix alignment of date plots on Safari.

* __1.16.0__ - 2015-10-12

  * Link questions on test "Admin" pages to question instances.

  * Add statistics by day for exam-type tests.

* __1.15.2__ - 2015-10-09

  * Fix doc references from "Assessment Detail" to assessment "Admin" page.

* __1.15.1__ - 2015-10-08

  * Clean up `particleMotion` example HTML templates.

* __1.15.0__ - 2015-10-08

  * Enable feedback in questions during exams and add `particleMotion` example.

* __1.14.1__ - 2015-10-08

  * Fix documentation typo in test access control section.

* __1.14.0__ - 2015-10-08

  * Add "uids" as an access rule restriction in test "allowAccess".

* __1.13.2__ - 2015-10-08

  * Use a locally-hosted copy of MathJax.

* __1.13.1__ - 2015-10-04

  * Fix test statistics for `Exam` and `PracExam` tests.

* __1.13.0__ - 2015-10-04

  * Plot score histogram in test admin view (Binglin Chen @chen386).

  * Add question statistics to test admin view.

  * Display PrairieLearn version number on the Sync page.

* __1.12.1__ - 2015-09-24

  * Fix test statistics for `RetryExam` using zones.

* __1.12.0__ - 2015-09-24

  * Standardize question numbering to be like #3.8 rather than #3-8 (Terence Nip @tnip).

  * Fix schema validation and example for RetryExams with multiple qids in a question.

* __1.11.1__ - 2015-09-23

  * Fix build bug with missing moment-timezone.

  * Remove deprecation warning for `questionGroups` in `RetryExam`.

* __1.11.0__ - 2015-09-23

  * Redesign of the "Assessment" page to be more compact and consistent.

  * Add `zones` to `RetryExam` to control question-order randomization.

  * Add `variantsPerQuestion` and `unlimitedVariants` options for `RetryExam`.

  * Improve test naming consistency and fix navbar link bugs with tests.

  * Allow test numbers to be strings.

* __1.10.2__ - 2015-09-19

  * Fix bug introduced by 1.10.1 that broke all tests (overly general change events).

* __1.10.1__ - 2015-09-18

  * Fix bug that caused the "User" page to not display changes in user, role, or mode.

* __1.10.0__ - 2015-09-15

  * Add "reset test" capability for instructors.

  * Only allow questions to be solved for accessible tests.

  * Add export test data capability for instructors.

  * Add summary test statistics for instructors.

* __1.9.1__ - 2015-09-11

  * Fix docs/example to add blank target for test text links.

  * Fix `clientFiles` to also handle subdirectories.

* __1.9.0__ - 2015-09-11

  * Add `clientFiles` and docs for adding text/files to tests.

* __1.8.1__ - 2015-09-10

  * Fix security hold where anyone could access `/export.csv`.

* __1.8.0__ - 2015-09-09

  * Add optional header text for `RetryExam` (for formula sheets, etc).

* __1.7.6__ - 2015-09-09

  * Load frontend website even if there were errors fetching data.

* __1.7.5__ - 2015-09-07

  * Reload all question `server.js` files after "Sync" with a git course repository.

* __1.7.4__ - 2015-09-06

  * Correctly give highest score for assessments with duplicate scores.

* __1.7.3__ - 2015-09-06

  * Fix bug that created multiple tInstances.

* __1.7.2__ - 2015-09-02

  * Fix `exampleCourse/questions/addVectors` to use `QServer` so `gradeAnswer()` is truly optional.

* __1.7.1__ - 2015-09-02

  * Fix schema links in documentation.

  * Add documentation for question options.

  * Add docs and text on the User page to describe the server `mode` in more detail.

* __1.7.0__ - 2015-09-01

  * Don't generate new question variants until the old variant is answered.

* __1.6.0__ - 2015-09-01

  * Make `exampleCourse/tests/homework1` visible by default.

  * Display course name in page title.

  * Use "assessment" rather than "homework" or "test" in user-visible strings.

* __1.5.2__ - 2015-08-31

  * Fix example `backend/config.json` in the docs.

* __1.5.1__ - 2015-08-30

  * Clarify docs about user role setting.

* __1.5.0__ - 2015-08-26

  * Enable exam mode detection via hard-coded IP range for the CBTF.

* __1.4.1__ - 2015-08-26

  * `export.csv` now uses test `set` rather than `type` for test names.

* __1.4.0__ - 2015-08-25

  * Add documentation and help text for Sync page.

  * Fix display of commit information when using older versions of git.

  * Add figure to example question `addVectors` in `exampleCourse`.

* __1.3.2__ - 2015-08-24

  * Fix `allowAccess` checks to not always fail.

* __1.3.1__ - 2015-08-24

  * Fix `pulls` error when `gitCourseBranch` is not set.

* __1.3.0__ - 2015-08-24

  * Change default `allowAccess` to block all non-instructor access.

* __1.2.1__ - 2015-08-24

  * Fix race condition in user creation and correctly record user names.

* __1.2.0__ - 2015-08-23

  * Add "Sync" feature to pull from a git repository.

  * Fix missing `template` field in `config.json` schema.

  * Improve error logging with more specific error information.

* __1.1.0__ - 2015-08-22

  * Add access logging to the database.

* __1.0.2__ - 2015-08-19

  * Documentation fixes following the bootcamp.

  * Fix undefined logger error if `config.json` contains errors (reported by Craig and Mariana).

* __1.0.1__ - 2015-08-18

  * Fix `npm` module list during bootcamp (remove `nodetime`, add `moment`).

* __1.0.0__ - 2015-08-18

  * First public release for pre-Fall-2015 bootcamp.<|MERGE_RESOLUTION|>--- conflicted
+++ resolved
@@ -77,11 +77,9 @@
 
   * Fix `readthedocs` build (Matt West).
 
-<<<<<<< HEAD
   * Fix course role edit icon (Nathan Walters).
-=======
+
   * Fix Coveralls.io reporting (Dave Mussulman).
->>>>>>> 3c21a4b5
 
   * Change to Bootstrap 4 (Nathan Walters).
 
