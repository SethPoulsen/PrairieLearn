
# ChangeLog

<<<<<<< HEAD
* __next version__ - XXXX-XX-XX

  * Add Travis CI running the docker image for consistency (Matt West).
=======
  * Add new exam grading UX with no buttons on overview page (Matt West).
>>>>>>> f0137dc3

  * Add better and faster docker re-builds (Jake Bailey).

  * Add `ZJUI` as a institution option (Matt West).

  * Add python linter (Nathan Walters).

  * Add ESLint for style checking and fix related issues (Nathan Walters).

  * Add test coverage reporting with `coverage.io` (Nathan Walters).

  * Add documentation clarification on `"role": "Student"` access.

  * Remove unused dead code (`/lib/db.js`, `question-servers/shortAnswer.js`,
    and `tests/sync/*`) (Nathan Walters).

  * Shift most `exampleCourse` to the external `pl-template` repository.

  * Fix external graders with invalid submissions (Nathan Walters).

* __2.10.1__ - 2017-05-24

  * Fix display of saved submissions for Exam assessments.

* __2.10.0__ - 2017-05-20

  * Add real-time grading job status with websockets (Nathan Walters).

  * Add full DB schema migration system (Nathan Walters).

  * Add unit tests for DB migrations (Nathan Walters).

  * Add Python modules for autograders: `numpy`, `scipy`, `matplotlib`,
    `sympy`, and `pandas` (Jordi Paris Ferrer).

  * Add `scipy` and `numpy` to the PL docker image.

  * Add documentation on the new authentication flow.

  * Add more developer documentation on the database schema.

  * Add export of full database in CSV, optionally anonymized.

  * Use Python 3.5 for autograders in `exampleCourse` (Nathan Walters).

  * Fix docker build script usage help.

  * Fix base64 encoding of uploaded files.

* __2.9.1__ - 2017-05-17

  * Fix handling of failed grading jobs (Nathan Walters).

* __2.9.0__ - 2017-05-14

  * Add support for Google OAuth2 authentication.

  * Shift documentation to Read the Docs.

  * Fix handling of Unicode characters in question data.

* __2.8.0__ - 2017-05-04

  * Add DB storage of exam mode networks.

  * Add `config` table to DB with system `display_timezone`.

  * Fix async handling in regrading unit tests.

* __2.7.0__ - 2017-04-28

  * Add `/pl/webhooks/ping` endpoint for automated health checks.

  * Add `singleVariant` flag for non-randomized questions.

  * Add documentation and improve layout for external autograder files
    (Nathan Walters).

  * Add link to detailed instances CSV file on instructor assessment page.

  * Add more assessment CSV download options.

  * Allow development use of non-master git branches for courses.

  * Fix `max_points` update during regrading.

  * Fix env var security in autograder containers (Jordi Paris Ferrer).

  * Fix external autograder output display (Nathan Walters).

  * Fix home directory detection for external autograder jobs.

  * Fix rendering of table row lines in student question lists.

* __2.6.0__ - 2017-04-16

  * Add full external autograder support with AWS and local docker support
    (Nathan Walters, Jordi Paris Ferrer).

* __2.5.3__ - 2017-04-14

  * Fix docker build with `migrations/` directory.

* __2.5.2__ - 2017-04-14

  * Fix regrading support.

* __2.5.1__ - 2017-04-12

  * Fix Exam reservation enforcement when multiple reservations exist.

* __2.5.0__ - 2017-04-11

  * Speed up rendering of instructor pages with assessment statistics.

  * Speed up calculation of assessment durations.

  * Speed up pages with job sequences.

  * Add per-day mean scores to the by-day score plot.

  * Add `points` and `max_points` output to assessment_instances CSV.

  * Add `migrations/` directory for ordered DB schema changes.

  * Fix assessment duration estimation for homeworks (1-hour gap maximum).

  * Fix CSV link on gradebook page.

  * Fix sorting of assessment on gradebook page.

  * Fix CSV download on instructor assessments overview page.

  * Fix date format in activity log CSV.

  * Fix links to questions on activity log pages.

  * Remove "permanent URL" on instructor assessments overview page.

* __2.4.1__ - 2017-04-08

  * Set question `feedback` to the empty object when missing.

* __2.3.2__ - 2017-04-08

  * Set question `feedback` to the empty object when missing.

* __2.4.0__ - 2017-04-07

  * Add connection to PrairieSchedule to enforce Exam reservations.

  * Fix ordering of assessment set headers in assessment lists.

  * Fix duration calculations to be from assessment start to last submission.

  * Show all submissions in downloaded CSV files even in dev mode.

  * Fix `Manual` grading type (Jake Bailey).

  * Change `forceMaxPoints` to only take affect during an explicit regrade.

* __2.3.1__ - 2017-03-23

  * Don't display deleted courses on the enroll (add/remove courses) page.

* __2.3.0__ - 2017-03-08

  * Change `feedback` to be visible for open questions on exams.

  * Make `feedback` visible within `submission.html` (Ray Essick).

  * Fix auto-finishing of exams after a 6-hour timeout.

  * Add regrading support with `forceMaxPoints` option.

  * Add preliminary external autograder support by the HackIllinois team
    (Genna Helsel, Teju Nareddy, Jordi Paris Ferrer, Nathan Walters).

  * Add question points and percentage scores to `*_final_submissions.csv`.

  * Add per-day score histograms to instructor assessment page (Paras Sud).

* __2.2.2__ - 2017-02-23

  * Add more indexes and improve unique constraint ordering for indexes.

* __2.2.1__ - 2017-02-18

  * Only show feedback for open exams in CS 233.

* __2.2.0__ - 2017-02-18

  * Show feedback for graded questions on exams, even if exam is
    still open (Jake Bailey).

* __2.1.3__ - 2017-02-17

  * Prevent multiple submissions to a single homework question variant.

  * Fix option passing to question server.js functions.

  * Fix course deletion on Admin page.

* __2.1.2__ - 2017-02-15

  * Catch bad Shibboleth authentication data with "(null)" UID.

  * Fix logging of `instance_question_id` in response.

* __2.1.1__ - 2017-02-13

  * Update ChangeLog.

* __2.1.0__ - 2017-02-13

  * Fix division-by-zero error in homeworks when `max_points` is zero
    (Jake Bailey).

  * Fix typos in documentation (Andre Schleife).

  * Fix MTF questions.

  * Fix assessment links on Instructor Gradebook page.

  * Fix XSS vulnerability by storing `questionJson` in base64.

* __2.0.3__ - 2017-02-04

  * Cache `instance_questions.status` to speed up page loads.

* __2.0.2__ - 2017-02-04

  * Speed up SQL query in `instance_questions` authorization.

* __2.0.1__ - 2017-01-28

  * Fix incorrect `max_points` for homeworks with question alternatives.

* __2.0.0__ - 2017-01-13

  * Make v2 the primary version and shift the old v1 to a subdirectory.

  * Add support for syncing a course from a remote git repository.

  * Add dev mode with local disk syncing and other dev features.

  * Convert score_perc to double (instead of integer).

  * Add UUIDs to all input JSON files to support renaming.

  * Convert all DB tables to bigserial primary keys.

  * Add docker build for course development.

  * Add question difficulty vs discrimination plots (Paras Sud).

  * Add 'Administrator' users will full site access.

  * Standardize names of JSON files and client/server file directories.

  * Clean up JSON file formats for everything except questions.

  * Add documentation for all v2 file formats.

  * Add conversion script from v1 to v2 assessment format (Dallas Trinkle).

* __1.22.0__ - 2016-12-09

  * Add IP ranges for final exams in DCL.

  * Fix docker instructions (Allen Kleiner).

  * Skip update of test instances for non-existent tests.

  * Fix crashing bug due to function call typo (Kevin Wang).

  * Don't attempt to generate statistics for non-existent questions.

  * Improve robustness of `submittedAnswer` restore for Fabric.js questions.

  * Add `fixedExponential` formatter.

  * Add raw score (full precision) to CSV downloads.

  * Fix logging error (Eric Huber).

  * Generate hi-res versions of LaTeX images for Fabric.js support.

  * (V2) Enable assessments with multiple instances per student.

  * (V2) Fix submission rendering for admin question views (Ray Essick).

  * (V2) Add past submissions view on exam question pages (Ray Essick).

  * (V2) Add underlying support for external (RabbitMQ) and manual grading.

  * (V2) Fix grading operations outside the main transaction.

  * (V2) Add question alternatives within assessments.

  * (V2) Implement generic CSRF protection for all pages.

  * (V2) Split site into Admin and User pages.

  * (V2) Add unified homepage with course list and self-enrollment.

  * (V2) Fix SQL import newline handling on Windows.

  * (V2) Add docker build.

  * (V2) Add admin view of individual assessment instances.

* __1.21.0__ - 2016-09-14

  * Use hi-res time for random seeds, improving test randomization.

  * Improve margins around `Save answer` buttons (Eric Huber).

  * Improve sorting of tests with identical numbers to sub-sort on titles.

  * Fix handling of question shuffling within tests (Binglin Chen).

  * Fix user role reading from `courseInfo.json`.

  * Fix error-handling code in `POST /submissions`.

  * Remove Siebel 0224 from `Exam` mode (Jeffrey Tolar).

  * (V2) Automatically regenerate assessment statistics every 10 minutes.

  * (V2) Fix CSV statistics downloads.

  * (V2) Switch to local copy of MathJax.

  * (V2) Implement access date display.

  * (V2) Implement `Exam` and `Homework` assessment types.

* __1.20.0__ - 2016-08-24

  * Fix `jsPlumb` naming case (Jeffrey Tolar).

  * Remove `/export.csv` endpoint (Kevin Wang).

  * Explicitly specify dependency versions in `package.json` (Kevin Wang).

  * Validate effective UID before creating tInstances (Kevin Wang).

  * Fix display of `trueAnswers` for all questions (Kevin Wang).

  * Document the Reload button (Jeffrey Tolar).

  * Fix role changing restrictions (Jeffrey Tolar).

  * Improve naming of exam grade/finish buttons and modal texts (Kevin Wang).

  * Show zone titles within tests (Jeffrey Tolar).

  * Remove current exam score from sidebar (Kevin Wang).

  * Split out helper modules from server code (Jeffrey Tolar).

  * Warn user when exam has unanswered questions (Kevin Wang).

  * Improve user feedback when all exam questions are answered (Kevin Wang).

  * Fix viewport width handling (Jeffrey Tolar).

  * Upgrade to ExpressJS 4.x.

  * Disallow multiple submissions for a single homework question instance (Kevin Wang).

  * Fix all server-side error handling to use standard NodeJS convention (Kevin Wang).

  * Fix race condition on client initialization (Jeffrey Tolar).

  * Improve server-side RequireJS usage (Jeffrey Tolar).

  * Add submissions directly from the command line (Kevin Wang).

  * Improve docs for Windows installations (Dave Mussulman).

  * Expose `PLConfig` to backend to access server URL (Kevin Wang).

  * Fix crash on `GET /clientFiles/` (Kevin Wang).

  * Fix handling of large git pulls of class data (Jeffrey Tolar).

  * Fix `mtfclient` to properly handle checkbox listening (Terence Nip).

  * Fix percentage score exports.

  * Switch exam-mode IP blocks to new CBTF location in Grainger.

  * Add new drawing commands for LShape, TShape, DistLoad (Mariana Silva).

  * Store latex text images per-course rather than globally.

  * Add homework random shuffle mode with global question numbers (Binglin Chen).

  * (V2) Add experimental backend using PostgresQL and server-side rendering.

* __1.19.0__ - 2016-02-23

  * Add Ace editor for in-question code editing (Terence Nip).

  * Add `MultipleTrueFalse` question type (Terence Nip).

  * Upgrade MathJax to 2.6.0 to fix "vertical bar" rendering problem.

  * Add `adm-zip` support for questions to create zip files (Craig Zilles).

  * Enable embedded images in MultipleChoice and Checkbox question types.

  * Fix bugs related to reporting of PrairieLearn git version.

  * Add Errors tab for instructors to see server-side errors, and report more errors.

  * Add Reload button in development mode.

  * Add support for variable credit on tests (bonus credit and partial credit).

  * Remove the Adaptive test type (superseded by Game).

  * Add validation for dates on server load.

  * Fix display of question answer feedback during RetryExams.

  * Change all test scores to be stored as percentages without decimal places (rounded down).

  * Add `{{params.a | vector}}` template for bracketed vectors.

  * Support IP range checking for Siebel basement labs.

* __1.18.0__ - 2016-01-20

  * Fix security hole to restrict question access to accessible tests.

  * Add `jsplumb` support (Terence Nip).

* __1.17.0__ - 2015-11-04

  * Fix missing `questionFile()` caused by upgraded underscore templating.

  * Fix sorting of tests with mixed integer/string numbers.

  * Fix broken PrairieDraw figures after submission grading.

  * Fix role changes on User page with Firefox.

  * Fix username setting when UID is set.

  * Fix User page dropdowns to default to current state.

  * Add a User page button to change back to the authenticated UID.

  * Fix missing user list in dropdown after UID change.

  * Add "Troubleshooting" documentation page with frequently asked questions.

  * Add documentation about tests and questions versus test instances and question instances.

  * Add `Checkbox` question type.

  * Add `exampleCourse/questions/randomZip` example.

  * Remove unused `backend/questions` and `backend/tests` templates in favor of `exampleCourse`.

  * Include MathJax inside PrairieLearn.

  * Fix TeX label generation scripts to support Python 3.X and `courseDir` config variable.

* __1.16.1__ - 2015-10-12

  * Fix alignment of date plots on Safari.

* __1.16.0__ - 2015-10-12

  * Link questions on test "Admin" pages to question instances.

  * Add statistics by day for exam-type tests.

* __1.15.2__ - 2015-10-09

  * Fix doc references from "Assessment Detail" to assessment "Admin" page.

* __1.15.1__ - 2015-10-08

  * Clean up `particleMotion` example HTML templates.

* __1.15.0__ - 2015-10-08

  * Enable feedback in questions during exams and add `particleMotion` example.

* __1.14.1__ - 2015-10-08

  * Fix documentation typo in test access control section.

* __1.14.0__ - 2015-10-08

  * Add "uids" as an access rule restriction in test "allowAccess".

* __1.13.2__ - 2015-10-08

  * Use a locally-hosted copy of MathJax.

* __1.13.1__ - 2015-10-04

  * Fix test statistics for `Exam` and `PracExam` tests.

* __1.13.0__ - 2015-10-04

  * Plot score histogram in test admin view (Binglin Chen @chen386).

  * Add question statistics to test admin view.

  * Display PrairieLearn version number on the Sync page.

* __1.12.1__ - 2015-09-24

  * Fix test statistics for `RetryExam` using zones.

* __1.12.0__ - 2015-09-24

  * Standardize question numbering to be like #3.8 rather than #3-8 (Terence Nip @tnip).

  * Fix schema validation and example for RetryExams with multiple qids in a question.

* __1.11.1__ - 2015-09-23

  * Fix build bug with missing moment-timezone.

  * Remove deprecation warning for `questionGroups` in `RetryExam`.

* __1.11.0__ - 2015-09-23

  * Redesign of the "Assessment" page to be more compact and consistent.

  * Add `zones` to `RetryExam` to control question-order randomization.

  * Add `variantsPerQuestion` and `unlimitedVariants` options for `RetryExam`.

  * Improve test naming consistency and fix navbar link bugs with tests.

  * Allow test numbers to be strings.

* __1.10.2__ - 2015-09-19

  * Fix bug introduced by 1.10.1 that broke all tests (overly general change events).

* __1.10.1__ - 2015-09-18

  * Fix bug that caused the "User" page to not display changes in user, role, or mode.

* __1.10.0__ - 2015-09-15

  * Add "reset test" capability for instructors.

  * Only allow questions to be solved for accessible tests.

  * Add export test data capability for instructors.

  * Add summary test statistics for instructors.

* __1.9.1__ - 2015-09-11

  * Fix docs/example to add blank target for test text links.

  * Fix `clientFiles` to also handle subdirectories.

* __1.9.0__ - 2015-09-11

  * Add `clientFiles` and docs for adding text/files to tests.

* __1.8.1__ - 2015-09-10

  * Fix security hold where anyone could access `/export.csv`.

* __1.8.0__ - 2015-09-09

  * Add optional header text for `RetryExam` (for formula sheets, etc).

* __1.7.6__ - 2015-09-09

  * Load frontend website even if there were errors fetching data.

* __1.7.5__ - 2015-09-07

  * Reload all question `server.js` files after "Sync" with a git course repository.

* __1.7.4__ - 2015-09-06

  * Correctly give highest score for assessments with duplicate scores.

* __1.7.3__ - 2015-09-06

  * Fix bug that created multiple tInstances.

* __1.7.2__ - 2015-09-02

  * Fix `exampleCourse/questions/addVectors` to use `QServer` so `gradeAnswer()` is truly optional.

* __1.7.1__ - 2015-09-02

  * Fix schema links in documentation.

  * Add documentation for question options.

  * Add docs and text on the User page to describe the server `mode` in more detail.

* __1.7.0__ - 2015-09-01

  * Don't generate new question variants until the old variant is answered.

* __1.6.0__ - 2015-09-01

  * Make `exampleCourse/tests/homework1` visible by default.

  * Display course name in page title.

  * Use "assessment" rather than "homework" or "test" in user-visible strings.

* __1.5.2__ - 2015-08-31

  * Fix example `backend/config.json` in the docs.

* __1.5.1__ - 2015-08-30

  * Clarify docs about user role setting.

* __1.5.0__ - 2015-08-26

  * Enable exam mode detection via hard-coded IP range for the CBTF.

* __1.4.1__ - 2015-08-26

  * `export.csv` now uses test `set` rather than `type` for test names.

* __1.4.0__ - 2015-08-25

  * Add documentation and help text for Sync page.

  * Fix display of commit information when using older versions of git.

  * Add figure to example question `addVectors` in `exampleCourse`.

* __1.3.2__ - 2015-08-24

  * Fix `allowAccess` checks to not always fail.

* __1.3.1__ - 2015-08-24

  * Fix `pulls` error when `gitCourseBranch` is not set.

* __1.3.0__ - 2015-08-24

  * Change default `allowAccess` to block all non-instructor access.

* __1.2.1__ - 2015-08-24

  * Fix race condition in user creation and correctly record user names.

* __1.2.0__ - 2015-08-23

  * Add "Sync" feature to pull from a git repository.

  * Fix missing `template` field in `config.json` schema.

  * Improve error logging with more specific error information.

* __1.1.0__ - 2015-08-22

  * Add access logging to the database.

* __1.0.2__ - 2015-08-19

  * Documentation fixes following the bootcamp.

  * Fix undefined logger error if `config.json` contains errors (reported by Craig and Mariana).

* __1.0.1__ - 2015-08-18

  * Fix `npm` module list during bootcamp (remove `nodetime`, add `moment`).

* __1.0.0__ - 2015-08-18

  * First public release for pre-Fall-2015 bootcamp.<|MERGE_RESOLUTION|>--- conflicted
+++ resolved
@@ -1,13 +1,11 @@
 
 # ChangeLog
 
-<<<<<<< HEAD
 * __next version__ - XXXX-XX-XX
 
+  * Add new exam grading UX with no buttons on overview page (Matt West).
+
   * Add Travis CI running the docker image for consistency (Matt West).
-=======
-  * Add new exam grading UX with no buttons on overview page (Matt West).
->>>>>>> f0137dc3
 
   * Add better and faster docker re-builds (Jake Bailey).
 
